use core::fmt;
use std::env;
use std::path::Path;

use retry::delay::{Fibonacci, Fixed};
use retry::Error::Operation;
use retry::OperationResult;
use serde::{Deserialize, Serialize};
use tera::Context as TeraContext;

use crate::cloud_provider::aws::kubernetes::helm_charts::{aws_helm_charts, ChartsConfigPrerequisites};
use crate::cloud_provider::aws::kubernetes::roles::get_default_roles_to_create;
use crate::cloud_provider::aws::regions::{AwsRegion, AwsZones};
use crate::cloud_provider::helm::{deploy_charts_levels, ChartInfo};
use crate::cloud_provider::kubernetes::{
    is_kubernetes_upgrade_required, uninstall_cert_manager, Kubernetes, ProviderOptions,
};
use crate::cloud_provider::models::{NodeGroups, NodeGroupsFormat};
use crate::cloud_provider::qovery::EngineLocation;
use crate::cloud_provider::CloudProvider;
use crate::cmd;
use crate::cmd::helm::{to_engine_error, Helm};
use crate::cmd::kubectl::{kubectl_exec_api_custom_metrics, kubectl_exec_get_all_namespaces, kubectl_exec_get_events};
use crate::cmd::terraform::{terraform_exec, terraform_init_validate_plan_apply, terraform_init_validate_state_list};
use crate::deletion_utilities::{get_firsts_namespaces_to_delete, get_qovery_managed_namespaces};
use crate::dns_provider;
use crate::dns_provider::DnsProvider;
use crate::errors::{CommandError, EngineError, ErrorMessageVerbosity};
use crate::events::{EngineEvent, EventDetails, EventMessage, InfrastructureStep, Stage, Transmitter};
use crate::io_models::{Context, Features, ListenersHelper, QoveryIdentifier, ToHelmString, ToTerraformString};
use crate::object_storage::s3::S3;
use crate::string::terraform_list_format;

pub mod ec2;
pub mod eks;
pub mod helm_charts;
pub mod node;
pub mod roles;

// https://docs.aws.amazon.com/eks/latest/userguide/external-snat.html
#[derive(Debug, Clone, Serialize, Deserialize)]
pub enum VpcQoveryNetworkMode {
    WithNatGateways,
    WithoutNatGateways,
}

#[derive(Debug, Clone, Serialize, Deserialize)]
pub struct VpcCustomRoutingTable {
    description: String,
    destination: String,
    target: String,
}

impl fmt::Display for VpcQoveryNetworkMode {
    fn fmt(&self, f: &mut fmt::Formatter) -> fmt::Result {
        write!(f, "{:?}", self)
    }
}

#[derive(Debug, Clone, Serialize, Deserialize)]
pub struct Options {
    // AWS related
    pub ec2_zone_a_subnet_blocks: Vec<String>,
    pub ec2_zone_b_subnet_blocks: Vec<String>,
    pub ec2_zone_c_subnet_blocks: Vec<String>,
    pub eks_zone_a_subnet_blocks: Vec<String>,
    pub eks_zone_b_subnet_blocks: Vec<String>,
    pub eks_zone_c_subnet_blocks: Vec<String>,
    pub rds_zone_a_subnet_blocks: Vec<String>,
    pub rds_zone_b_subnet_blocks: Vec<String>,
    pub rds_zone_c_subnet_blocks: Vec<String>,
    pub documentdb_zone_a_subnet_blocks: Vec<String>,
    pub documentdb_zone_b_subnet_blocks: Vec<String>,
    pub documentdb_zone_c_subnet_blocks: Vec<String>,
    pub elasticache_zone_a_subnet_blocks: Vec<String>,
    pub elasticache_zone_b_subnet_blocks: Vec<String>,
    pub elasticache_zone_c_subnet_blocks: Vec<String>,
    pub elasticsearch_zone_a_subnet_blocks: Vec<String>,
    pub elasticsearch_zone_b_subnet_blocks: Vec<String>,
    pub elasticsearch_zone_c_subnet_blocks: Vec<String>,
    pub vpc_qovery_network_mode: VpcQoveryNetworkMode,
    pub vpc_cidr_block: String,
    pub eks_cidr_subnet: String,
    pub ec2_cidr_subnet: String,
    pub vpc_custom_routing_table: Vec<VpcCustomRoutingTable>,
    pub eks_access_cidr_blocks: Vec<String>,
    pub ec2_access_cidr_blocks: Vec<String>,
    pub rds_cidr_subnet: String,
    pub documentdb_cidr_subnet: String,
    pub elasticache_cidr_subnet: String,
    pub elasticsearch_cidr_subnet: String,
    // Qovery
    pub qovery_api_url: String,
    pub qovery_grpc_url: String,
    pub qovery_cluster_secret_token: String,
    pub qovery_engine_location: EngineLocation,
    pub engine_version_controller_token: String,
    pub agent_version_controller_token: String,
    pub grafana_admin_user: String,
    pub grafana_admin_password: String,
    pub discord_api_key: String,
    pub qovery_nats_url: String,
    pub qovery_nats_user: String,
    pub qovery_nats_password: String,
    pub qovery_ssh_key: String,
    // Others
    pub tls_email_report: String,
}

impl ProviderOptions for Options {}

fn event_details<S: Into<String>>(
    cloud_provider: &dyn CloudProvider,
    kubernetes_id: S,
    kubernetes_name: S,
    kubernetes_region: &AwsRegion,
    context: &Context,
) -> EventDetails {
    EventDetails::new(
        Some(cloud_provider.kind()),
        QoveryIdentifier::new_from_long_id(context.organization_id().to_string()),
        QoveryIdentifier::new_from_long_id(context.cluster_id().to_string()),
        QoveryIdentifier::new_from_long_id(context.execution_id().to_string()),
        Some(kubernetes_region.to_string()),
        Stage::Infrastructure(InfrastructureStep::LoadConfiguration),
        Transmitter::Kubernetes(kubernetes_id.into(), kubernetes_name.into()),
    )
}

fn aws_zones(
    zones: Vec<String>,
    region: &AwsRegion,
    event_details: &EventDetails,
) -> Result<Vec<AwsZones>, EngineError> {
    let mut aws_zones = vec![];

    for zone in zones {
        match AwsZones::from_string(zone.to_string()) {
            Ok(x) => aws_zones.push(x),
            Err(e) => {
                return Err(EngineError::new_unsupported_zone(
                    event_details.clone(),
                    region.to_string(),
                    zone,
                    CommandError::new_from_safe_message(e.to_string()),
                ));
            }
        };
    }

    Ok(aws_zones)
}

fn s3(context: &Context, region: &AwsRegion, cloud_provider: &dyn CloudProvider) -> S3 {
    S3::new(
        context.clone(),
        "s3-temp-id".to_string(),
        "default-s3".to_string(),
        cloud_provider.access_key_id(),
        cloud_provider.secret_access_key(),
        region.clone(),
        true,
        context.resource_expiration_in_seconds(),
    )
}

/// divide by 2 the total number of subnet to get the exact same number as private and public
fn check_odd_subnets(
    event_details: EventDetails,
    zone_name: &str,
    subnet_block: &[String],
) -> Result<usize, EngineError> {
    if subnet_block.len() % 2 == 1 {
        return Err(EngineError::new_subnets_count_is_not_even(
            event_details,
            zone_name.to_string(),
            subnet_block.len(),
        ));
    }

    Ok((subnet_block.len() / 2) as usize)
}

fn lets_encrypt_url(context: &Context) -> String {
    match context.is_test_cluster() {
        true => "https://acme-staging-v02.api.letsencrypt.org/directory",
        false => "https://acme-v02.api.letsencrypt.org/directory",
    }
    .to_string()
}

fn managed_dns_resolvers_terraform_format(dns_provider: &dyn DnsProvider) -> String {
    let managed_dns_resolvers = dns_provider
        .resolvers()
        .iter()
        .map(|x| format!("{}", x.clone()))
        .collect::<Vec<_>>();

    terraform_list_format(managed_dns_resolvers)
}

fn tera_context(
    kubernetes: &dyn Kubernetes,
    zones: &[AwsZones],
    node_groups: &[NodeGroups],
    options: &Options,
) -> Result<TeraContext, EngineError> {
    let event_details = kubernetes.get_event_details(Stage::Infrastructure(InfrastructureStep::LoadConfiguration));
    let mut context = TeraContext::new();

    let format_ips =
        |ips: &Vec<String>| -> Vec<String> { ips.iter().map(|ip| format!("\"{}\"", ip)).collect::<Vec<_>>() };

    let aws_zones = zones
        .iter()
        .map(|zone| zone.to_terraform_format_string())
        .collect::<Vec<_>>();

    let mut eks_zone_a_subnet_blocks_private = format_ips(&options.eks_zone_a_subnet_blocks);
    let mut eks_zone_b_subnet_blocks_private = format_ips(&options.eks_zone_b_subnet_blocks);
    let mut eks_zone_c_subnet_blocks_private = format_ips(&options.eks_zone_c_subnet_blocks);

    match options.vpc_qovery_network_mode {
        VpcQoveryNetworkMode::WithNatGateways => {
            let max_subnet_zone_a = check_odd_subnets(event_details.clone(), "a", &eks_zone_a_subnet_blocks_private)?;
            let max_subnet_zone_b = check_odd_subnets(event_details.clone(), "b", &eks_zone_b_subnet_blocks_private)?;
            let max_subnet_zone_c = check_odd_subnets(event_details.clone(), "c", &eks_zone_c_subnet_blocks_private)?;

            let eks_zone_a_subnet_blocks_public: Vec<String> =
                eks_zone_a_subnet_blocks_private.drain(max_subnet_zone_a..).collect();
            let eks_zone_b_subnet_blocks_public: Vec<String> =
                eks_zone_b_subnet_blocks_private.drain(max_subnet_zone_b..).collect();
            let eks_zone_c_subnet_blocks_public: Vec<String> =
                eks_zone_c_subnet_blocks_private.drain(max_subnet_zone_c..).collect();

            context.insert("eks_zone_a_subnet_blocks_public", &eks_zone_a_subnet_blocks_public);
            context.insert("eks_zone_b_subnet_blocks_public", &eks_zone_b_subnet_blocks_public);
            context.insert("eks_zone_c_subnet_blocks_public", &eks_zone_c_subnet_blocks_public);
        }
        VpcQoveryNetworkMode::WithoutNatGateways => {}
    };

    let mut ec2_zone_a_subnet_blocks_private = format_ips(&options.ec2_zone_a_subnet_blocks);
    let mut ec2_zone_b_subnet_blocks_private = format_ips(&options.ec2_zone_b_subnet_blocks);
    let mut ec2_zone_c_subnet_blocks_private = format_ips(&options.ec2_zone_c_subnet_blocks);

    match options.vpc_qovery_network_mode {
        VpcQoveryNetworkMode::WithNatGateways => {
            let max_subnet_zone_a = check_odd_subnets(event_details.clone(), "a", &ec2_zone_a_subnet_blocks_private)?;
            let max_subnet_zone_b = check_odd_subnets(event_details.clone(), "b", &ec2_zone_b_subnet_blocks_private)?;
            let max_subnet_zone_c = check_odd_subnets(event_details.clone(), "c", &ec2_zone_c_subnet_blocks_private)?;

            let ec2_zone_a_subnet_blocks_public: Vec<String> =
                ec2_zone_a_subnet_blocks_private.drain(max_subnet_zone_a..).collect();
            let ec2_zone_b_subnet_blocks_public: Vec<String> =
                ec2_zone_b_subnet_blocks_private.drain(max_subnet_zone_b..).collect();
            let ec2_zone_c_subnet_blocks_public: Vec<String> =
                ec2_zone_c_subnet_blocks_private.drain(max_subnet_zone_c..).collect();

            context.insert("ec2_zone_a_subnet_blocks_public", &ec2_zone_a_subnet_blocks_public);
            context.insert("ec2_zone_b_subnet_blocks_public", &ec2_zone_b_subnet_blocks_public);
            context.insert("ec2_zone_c_subnet_blocks_public", &ec2_zone_c_subnet_blocks_public);
        }
        VpcQoveryNetworkMode::WithoutNatGateways => {}
    };

    context.insert("vpc_qovery_network_mode", &options.vpc_qovery_network_mode.to_string());

    let rds_zone_a_subnet_blocks = format_ips(&options.rds_zone_a_subnet_blocks);
    let rds_zone_b_subnet_blocks = format_ips(&options.rds_zone_b_subnet_blocks);
    let rds_zone_c_subnet_blocks = format_ips(&options.rds_zone_c_subnet_blocks);

    let documentdb_zone_a_subnet_blocks = format_ips(&options.documentdb_zone_a_subnet_blocks);
    let documentdb_zone_b_subnet_blocks = format_ips(&options.documentdb_zone_b_subnet_blocks);
    let documentdb_zone_c_subnet_blocks = format_ips(&options.documentdb_zone_c_subnet_blocks);

    let elasticache_zone_a_subnet_blocks = format_ips(&options.elasticache_zone_a_subnet_blocks);
    let elasticache_zone_b_subnet_blocks = format_ips(&options.elasticache_zone_b_subnet_blocks);
    let elasticache_zone_c_subnet_blocks = format_ips(&options.elasticache_zone_c_subnet_blocks);

    let elasticsearch_zone_a_subnet_blocks = format_ips(&options.elasticsearch_zone_a_subnet_blocks);
    let elasticsearch_zone_b_subnet_blocks = format_ips(&options.elasticsearch_zone_b_subnet_blocks);
    let elasticsearch_zone_c_subnet_blocks = format_ips(&options.elasticsearch_zone_c_subnet_blocks);

    let region_cluster_id = format!("{}-{}", kubernetes.region(), kubernetes.id());
    let vpc_cidr_block = options.vpc_cidr_block.clone();
    let eks_cloudwatch_log_group = format!("/aws/eks/{}/cluster", kubernetes.id());
    let eks_cidr_subnet = options.eks_cidr_subnet.clone();
    let ec2_cidr_subnet = options.ec2_cidr_subnet.clone();

    let eks_access_cidr_blocks = format_ips(&options.eks_access_cidr_blocks);
    let ec2_access_cidr_blocks = format_ips(&options.ec2_access_cidr_blocks);

    let qovery_api_url = options.qovery_api_url.clone();
    let rds_cidr_subnet = options.rds_cidr_subnet.clone();
    let documentdb_cidr_subnet = options.documentdb_cidr_subnet.clone();
    let elasticache_cidr_subnet = options.elasticache_cidr_subnet.clone();
    let elasticsearch_cidr_subnet = options.elasticsearch_cidr_subnet.clone();

    // Qovery
    context.insert("organization_id", kubernetes.cloud_provider().organization_id());
    context.insert("qovery_api_url", &qovery_api_url);

    context.insert("engine_version_controller_token", &options.engine_version_controller_token);
    context.insert("agent_version_controller_token", &options.agent_version_controller_token);

    context.insert("test_cluster", &kubernetes.context().is_test_cluster());

    if let Some(resource_expiration_in_seconds) = kubernetes.context().resource_expiration_in_seconds() {
        context.insert("resource_expiration_in_seconds", &resource_expiration_in_seconds);
    }

    context.insert("force_upgrade", &kubernetes.context().requires_forced_upgrade());

    // Qovery features
    context.insert(
        "log_history_enabled",
        &kubernetes.context().is_feature_enabled(&Features::LogsHistory),
    );
    context.insert(
        "metrics_history_enabled",
        &kubernetes.context().is_feature_enabled(&Features::MetricsHistory),
    );

    // DNS configuration
    let managed_dns_list = vec![kubernetes.dns_provider().name()];
    let managed_dns_domains_helm_format = vec![kubernetes.dns_provider().domain().to_string()];
    let managed_dns_domains_root_helm_format = vec![kubernetes.dns_provider().domain().root_domain().to_string()];
    let managed_dns_domains_terraform_format =
        terraform_list_format(vec![kubernetes.dns_provider().domain().to_string()]);
    let managed_dns_domains_root_terraform_format =
        terraform_list_format(vec![kubernetes.dns_provider().domain().root_domain().to_string()]);
    let managed_dns_resolvers_terraform_format = managed_dns_resolvers_terraform_format(kubernetes.dns_provider());

    context.insert("managed_dns", &managed_dns_list);
    context.insert("managed_dns_domains_helm_format", &managed_dns_domains_helm_format);
    context.insert("managed_dns_domains_root_helm_format", &managed_dns_domains_root_helm_format);
    context.insert("managed_dns_domains_terraform_format", &managed_dns_domains_terraform_format);
    context.insert(
        "managed_dns_domains_root_terraform_format",
        &managed_dns_domains_root_terraform_format,
    );
    context.insert(
        "managed_dns_resolvers_terraform_format",
        &managed_dns_resolvers_terraform_format,
    );

    match kubernetes.dns_provider().kind() {
        dns_provider::Kind::Cloudflare => {
            context.insert("external_dns_provider", kubernetes.dns_provider().provider_name());
            context.insert("cloudflare_api_token", kubernetes.dns_provider().token());
            context.insert("cloudflare_email", kubernetes.dns_provider().account());
        }
    };

    context.insert("dns_email_report", &options.tls_email_report);

    // TLS
    context.insert("acme_server_url", &lets_encrypt_url(kubernetes.context()));

    // Vault
    context.insert("vault_auth_method", "none");

    if env::var_os("VAULT_ADDR").is_some() {
        // select the correct used method
        match env::var_os("VAULT_ROLE_ID") {
            Some(role_id) => {
                context.insert("vault_auth_method", "app_role");
                context.insert("vault_role_id", role_id.to_str().unwrap());

                match env::var_os("VAULT_SECRET_ID") {
                    Some(secret_id) => context.insert("vault_secret_id", secret_id.to_str().unwrap()),
                    None => kubernetes.logger().log(EngineEvent::Error(
                        EngineError::new_missing_required_env_variable(event_details, "VAULT_SECRET_ID".to_string()),
                        None,
                    )),
                }
            }
            None => {
                if env::var_os("VAULT_TOKEN").is_some() {
                    context.insert("vault_auth_method", "token")
                }
            }
        }
    };

    // Other Kubernetes
    context.insert("kubernetes_cluster_name", &kubernetes.cluster_name());
    context.insert("enable_cluster_autoscaler", &true);

    // AWS
    context.insert("aws_access_key", &kubernetes.cloud_provider().access_key_id());
    context.insert("aws_secret_key", &kubernetes.cloud_provider().secret_access_key());

    // AWS S3 tfstate storage
    context.insert(
        "aws_access_key_tfstates_account",
        kubernetes
            .cloud_provider()
            .terraform_state_credentials()
            .access_key_id
            .as_str(),
    );

    context.insert(
        "aws_secret_key_tfstates_account",
        kubernetes
            .cloud_provider()
            .terraform_state_credentials()
            .secret_access_key
            .as_str(),
    );
    context.insert(
        "aws_region_tfstates_account",
        kubernetes
            .cloud_provider()
            .terraform_state_credentials()
            .region
            .as_str(),
    );

    context.insert("aws_region", &kubernetes.region());
    context.insert("aws_terraform_backend_bucket", "qovery-terrafom-tfstates");
    context.insert("aws_terraform_backend_dynamodb_table", "qovery-terrafom-tfstates");
    context.insert("vpc_cidr_block", &vpc_cidr_block);
    context.insert("vpc_custom_routing_table", &options.vpc_custom_routing_table);
    context.insert("s3_kubeconfig_bucket", &format!("qovery-kubeconfigs-{}", kubernetes.id()));

    // AWS - EKS
    context.insert("aws_availability_zones", &aws_zones);
    context.insert("eks_cidr_subnet", &eks_cidr_subnet);
    context.insert("ec2_cidr_subnet", &ec2_cidr_subnet);
    context.insert("kubernetes_cluster_name", kubernetes.name());
    context.insert("kubernetes_cluster_id", kubernetes.id());
    context.insert("kubernetes_full_cluster_id", kubernetes.context().cluster_id());
    context.insert("eks_region_cluster_id", region_cluster_id.as_str());
    context.insert("eks_worker_nodes", &node_groups);
    context.insert("ec2_zone_a_subnet_blocks_private", &ec2_zone_a_subnet_blocks_private);
    context.insert("ec2_zone_b_subnet_blocks_private", &ec2_zone_b_subnet_blocks_private);
    context.insert("ec2_zone_c_subnet_blocks_private", &ec2_zone_c_subnet_blocks_private);
    context.insert("eks_zone_a_subnet_blocks_private", &eks_zone_a_subnet_blocks_private);
    context.insert("eks_zone_b_subnet_blocks_private", &eks_zone_b_subnet_blocks_private);
    context.insert("eks_zone_c_subnet_blocks_private", &eks_zone_c_subnet_blocks_private);
    context.insert("eks_masters_version", &kubernetes.version());
    context.insert("eks_workers_version", &kubernetes.version());
    context.insert("ec2_masters_version", &kubernetes.version());
    context.insert("ec2_workers_version", &kubernetes.version());
    context.insert("eks_cloudwatch_log_group", &eks_cloudwatch_log_group);
    context.insert("eks_access_cidr_blocks", &eks_access_cidr_blocks);
    context.insert("ec2_access_cidr_blocks", &ec2_access_cidr_blocks);

    // AWS - RDS
    context.insert("rds_cidr_subnet", &rds_cidr_subnet);
    context.insert("rds_zone_a_subnet_blocks", &rds_zone_a_subnet_blocks);
    context.insert("rds_zone_b_subnet_blocks", &rds_zone_b_subnet_blocks);
    context.insert("rds_zone_c_subnet_blocks", &rds_zone_c_subnet_blocks);

    // AWS - DocumentDB
    context.insert("documentdb_cidr_subnet", &documentdb_cidr_subnet);
    context.insert("documentdb_zone_a_subnet_blocks", &documentdb_zone_a_subnet_blocks);
    context.insert("documentdb_zone_b_subnet_blocks", &documentdb_zone_b_subnet_blocks);
    context.insert("documentdb_zone_c_subnet_blocks", &documentdb_zone_c_subnet_blocks);

    // AWS - Elasticache
    context.insert("elasticache_cidr_subnet", &elasticache_cidr_subnet);
    context.insert("elasticache_zone_a_subnet_blocks", &elasticache_zone_a_subnet_blocks);
    context.insert("elasticache_zone_b_subnet_blocks", &elasticache_zone_b_subnet_blocks);
    context.insert("elasticache_zone_c_subnet_blocks", &elasticache_zone_c_subnet_blocks);

    // AWS - Elasticsearch
    context.insert("elasticsearch_cidr_subnet", &elasticsearch_cidr_subnet);
    context.insert("elasticsearch_zone_a_subnet_blocks", &elasticsearch_zone_a_subnet_blocks);
    context.insert("elasticsearch_zone_b_subnet_blocks", &elasticsearch_zone_b_subnet_blocks);
    context.insert("elasticsearch_zone_c_subnet_blocks", &elasticsearch_zone_c_subnet_blocks);

    // grafana credentials
    context.insert("grafana_admin_user", options.grafana_admin_user.as_str());
    context.insert("grafana_admin_password", options.grafana_admin_password.as_str());

    // qovery
    context.insert("qovery_api_url", options.qovery_api_url.as_str());
    context.insert("qovery_nats_url", options.qovery_nats_url.as_str());
    context.insert("qovery_nats_user", options.qovery_nats_user.as_str());
    context.insert("qovery_nats_password", options.qovery_nats_password.as_str());
    context.insert("qovery_ssh_key", options.qovery_ssh_key.as_str());
    context.insert("discord_api_key", options.discord_api_key.as_str());

    Ok(context)
}

fn create(
    kubernetes: &dyn Kubernetes,
    kubernetes_long_id: uuid::Uuid,
    template_directory: &str,
    aws_zones: &[AwsZones],
    node_groups: &[NodeGroups],
    options: &Options,
) -> Result<(), EngineError> {
    let event_details = kubernetes.get_event_details(Stage::Infrastructure(InfrastructureStep::Create));
    let listeners_helper = ListenersHelper::new(kubernetes.listeners());

    kubernetes.logger().log(EngineEvent::Info(
        event_details.clone(),
        EventMessage::new_from_safe("Preparing EKS cluster deployment.".to_string()),
    ));

    kubernetes.send_to_customer(
        format!(
            "Preparing {} {} cluster deployment with id {}",
            kubernetes.kind(),
            kubernetes.name(),
            kubernetes.id()
        )
        .as_str(),
        &listeners_helper,
    );

    // upgrade cluster instead if required
    match kubernetes.get_kubeconfig_file() {
        Ok((path, _)) => match is_kubernetes_upgrade_required(
            path,
            kubernetes.version(),
            kubernetes.cloud_provider().credentials_environment_variables(),
            event_details.clone(),
            kubernetes.logger(),
        ) {
            Ok(x) => {
                if x.required_upgrade_on.is_some() {
                    return kubernetes.upgrade_with_status(x);
                }

                kubernetes.logger().log(EngineEvent::Info(
                    event_details.clone(),
                    EventMessage::new_from_safe("Kubernetes cluster upgrade not required".to_string()),
                ))
            }
            Err(e) => {
                kubernetes.logger().log(EngineEvent::Error(e, Some(EventMessage::new_from_safe(
                    "Error detected, upgrade won't occurs, but standard deployment.".to_string(),
                ))));
            }
        },
        Err(_) => kubernetes.logger().log(EngineEvent::Info(event_details.clone(), EventMessage::new_from_safe("Kubernetes cluster upgrade not required, config file is not found and cluster have certainly never been deployed before".to_string())))
    };

    // create AWS IAM roles
    let already_created_roles = get_default_roles_to_create();
    for role in already_created_roles {
        match role.create_service_linked_role(
            kubernetes.cloud_provider().access_key_id().as_str(),
            kubernetes.cloud_provider().secret_access_key().as_str(),
        ) {
            Ok(_) => kubernetes.logger().log(EngineEvent::Info(
                event_details.clone(),
                EventMessage::new_from_safe(format!("Role {} is already present, no need to create", role.role_name)),
            )),
            Err(e) => kubernetes.logger().log(EngineEvent::Error(
                EngineError::new_cannot_get_or_create_iam_role(event_details.clone(), role.role_name, e),
                None,
            )),
        }
    }

    let temp_dir = kubernetes.get_temp_dir(event_details.clone())?;
<<<<<<< HEAD

    // generate terraform files and copy them into temp dir
    let context = tera_context(kubernetes, aws_zones, node_groups, options)?;

=======

    // generate terraform files and copy them into temp dir
    let context = tera_context(kubernetes, aws_zones, node_groups, options)?;

>>>>>>> 95f3f15f
    if let Err(e) =
        crate::template::generate_and_copy_all_files_into_dir(template_directory, temp_dir.as_str(), context)
    {
        return Err(EngineError::new_cannot_copy_files_from_one_directory_to_another(
            event_details,
            template_directory.to_string(),
            temp_dir,
            e,
        ));
    }

    // copy lib/common/bootstrap/charts directory (and sub directory) into the lib/aws/bootstrap/common/charts directory.
    // this is due to the required dependencies of lib/aws/bootstrap/*.tf files
    let bootstrap_charts_dir = format!("{}/common/bootstrap/charts", kubernetes.context().lib_root_dir());
    let common_charts_temp_dir = format!("{}/common/charts", temp_dir.as_str());
    if let Err(e) = crate::template::copy_non_template_files(&bootstrap_charts_dir, common_charts_temp_dir.as_str()) {
        return Err(EngineError::new_cannot_copy_files_from_one_directory_to_another(
            event_details,
            bootstrap_charts_dir,
            common_charts_temp_dir,
            e,
        ));
    }

    kubernetes.logger().log(EngineEvent::Info(
        event_details.clone(),
        EventMessage::new_from_safe(format!("Deploying {} cluster.", kubernetes.kind())),
    ));

    kubernetes.send_to_customer(
        format!(
            "Deploying {} {} cluster deployment with id {}",
            kubernetes.kind(),
            kubernetes.name(),
            kubernetes.id()
        )
        .as_str(),
        &listeners_helper,
    );

    // temporary: remove helm/kube management from terraform
    match terraform_init_validate_state_list(temp_dir.as_str()) {
        Ok(x) => {
            let items_type = vec!["helm_release", "kubernetes_namespace"];
            for item in items_type {
                for entry in x.clone() {
                    if entry.starts_with(item) {
                        match terraform_exec(temp_dir.as_str(), vec!["state", "rm", &entry]) {
                            Ok(_) => kubernetes.logger().log(EngineEvent::Info(
                                event_details.clone(),
                                EventMessage::new_from_safe(format!("successfully removed {}", &entry)),
                            )),
                            Err(e) => {
                                return Err(EngineError::new_terraform_cannot_remove_entry_out(
                                    event_details,
                                    entry.to_string(),
                                    e,
                                ));
                            }
                        }
                    };
                }
            }
        }
        Err(e) => kubernetes.logger().log(EngineEvent::Error(
            EngineError::new_terraform_state_does_not_exist(event_details.clone(), e),
            None,
        )),
    };

    // terraform deployment dedicated to cloud resources
    if let Err(e) = terraform_init_validate_plan_apply(temp_dir.as_str(), kubernetes.context().is_dry_run_deploy()) {
        return Err(EngineError::new_terraform_error_while_executing_pipeline(event_details, e));
    }

    // kubernetes helm deployments on the cluster
    // todo: instead of downloading kubeconfig file, use the one that has just been generated by terraform
    let kubeconfig_path = kubernetes.get_kubeconfig_file_path()?;
    let kubeconfig_path = Path::new(&kubeconfig_path);

    let credentials_environment_variables: Vec<(String, String)> = kubernetes
        .cloud_provider()
        .credentials_environment_variables()
        .into_iter()
        .map(|x| (x.0.to_string(), x.1.to_string()))
        .collect();

    let charts_prerequisites = ChartsConfigPrerequisites {
        organization_id: kubernetes.cloud_provider().organization_id().to_string(),
        organization_long_id: kubernetes.cloud_provider().organization_long_id(),
        infra_options: options.clone(),
        cluster_id: kubernetes.id().to_string(),
        cluster_long_id: kubernetes_long_id,
        region: kubernetes.region(),
        cluster_name: kubernetes.cluster_name(),
        cloud_provider: "aws".to_string(),
        test_cluster: kubernetes.context().is_test_cluster(),
        aws_access_key_id: kubernetes.cloud_provider().access_key_id(),
        aws_secret_access_key: kubernetes.cloud_provider().secret_access_key(),
        vpc_qovery_network_mode: options.vpc_qovery_network_mode.clone(),
        qovery_engine_location: options.qovery_engine_location.clone(),
        ff_log_history_enabled: kubernetes.context().is_feature_enabled(&Features::LogsHistory),
        ff_metrics_history_enabled: kubernetes.context().is_feature_enabled(&Features::MetricsHistory),
        managed_dns_name: kubernetes.dns_provider().domain().to_string(),
        managed_dns_helm_format: kubernetes.dns_provider().domain().to_helm_format_string(),
        managed_dns_resolvers_terraform_format: managed_dns_resolvers_terraform_format(kubernetes.dns_provider()),
        external_dns_provider: kubernetes.dns_provider().provider_name().to_string(),
        dns_email_report: options.tls_email_report.clone(),
        acme_url: lets_encrypt_url(kubernetes.context()),
        cloudflare_email: kubernetes.dns_provider().account().to_string(),
        cloudflare_api_token: kubernetes.dns_provider().token().to_string(),
        disable_pleco: kubernetes.context().disable_pleco(),
    };

    kubernetes.logger().log(EngineEvent::Info(
        event_details.clone(),
        EventMessage::new_from_safe("Preparing chart configuration to be deployed".to_string()),
    ));

    let helm_charts_to_deploy = aws_helm_charts(
        format!("{}/qovery-tf-config.json", &temp_dir).as_str(),
        &charts_prerequisites,
        Some(&temp_dir),
        kubeconfig_path,
        &credentials_environment_variables,
    )
    .map_err(|e| EngineError::new_helm_charts_setup_error(event_details.clone(), e))?;

    deploy_charts_levels(
        kubeconfig_path,
        &credentials_environment_variables,
        helm_charts_to_deploy,
        kubernetes.context().is_dry_run_deploy(),
    )
    .map_err(|e| EngineError::new_helm_charts_deploy_error(event_details.clone(), e))
}
<<<<<<< HEAD

fn create_error(kubernetes: &dyn Kubernetes) -> Result<(), EngineError> {
    let event_details = kubernetes.get_event_details(Stage::Infrastructure(InfrastructureStep::Create));
    let (kubeconfig_path, _) = kubernetes.get_kubeconfig_file()?;
    let environment_variables = kubernetes.cloud_provider().credentials_environment_variables();

    kubernetes.logger().log(EngineEvent::Warning(
        kubernetes.get_event_details(Stage::Infrastructure(InfrastructureStep::Create)),
        EventMessage::new_from_safe(format!("{}.create_error() called.", kubernetes.kind())),
    ));

    match kubectl_exec_get_events(kubeconfig_path, None, environment_variables) {
        Ok(ok_line) => kubernetes
            .logger()
            .log(EngineEvent::Info(event_details, EventMessage::new(ok_line, None))),
        Err(err) => kubernetes.logger().log(EngineEvent::Warning(
            event_details,
            EventMessage::new(
                "Error trying to get kubernetes events".to_string(),
                Some(err.message(ErrorMessageVerbosity::FullDetails)),
            ),
        )),
    };

    Ok(())
}

fn upgrade_error(kubernetes: &dyn Kubernetes) -> Result<(), EngineError> {
    kubernetes.logger().log(EngineEvent::Warning(
        kubernetes.get_event_details(Stage::Infrastructure(InfrastructureStep::Upgrade)),
        EventMessage::new_from_safe(format!("{}.upgrade_error() called.", kubernetes.kind())),
    ));

=======

fn create_error(kubernetes: &dyn Kubernetes) -> Result<(), EngineError> {
    let event_details = kubernetes.get_event_details(Stage::Infrastructure(InfrastructureStep::Create));
    let (kubeconfig_path, _) = kubernetes.get_kubeconfig_file()?;
    let environment_variables = kubernetes.cloud_provider().credentials_environment_variables();

    kubernetes.logger().log(EngineEvent::Warning(
        kubernetes.get_event_details(Stage::Infrastructure(InfrastructureStep::Create)),
        EventMessage::new_from_safe(format!("{}.create_error() called.", kubernetes.kind())),
    ));

    match kubectl_exec_get_events(kubeconfig_path, None, environment_variables) {
        Ok(ok_line) => kubernetes
            .logger()
            .log(EngineEvent::Info(event_details, EventMessage::new(ok_line, None))),
        Err(err) => kubernetes.logger().log(EngineEvent::Warning(
            event_details,
            EventMessage::new(
                "Error trying to get kubernetes events".to_string(),
                Some(err.message(ErrorMessageVerbosity::FullDetails)),
            ),
        )),
    };

    Ok(())
}

fn upgrade_error(kubernetes: &dyn Kubernetes) -> Result<(), EngineError> {
    kubernetes.logger().log(EngineEvent::Warning(
        kubernetes.get_event_details(Stage::Infrastructure(InfrastructureStep::Upgrade)),
        EventMessage::new_from_safe(format!("{}.upgrade_error() called.", kubernetes.kind())),
    ));

>>>>>>> 95f3f15f
    Ok(())
}

fn downgrade() -> Result<(), EngineError> {
    Ok(())
}

fn downgrade_error(kubernetes: &dyn Kubernetes) -> Result<(), EngineError> {
    kubernetes.logger().log(EngineEvent::Warning(
        kubernetes.get_event_details(Stage::Infrastructure(InfrastructureStep::Downgrade)),
        EventMessage::new_from_safe(format!("{}.downgrade_error() called.", kubernetes.kind())),
    ));

    Ok(())
}

fn pause(
    kubernetes: &dyn Kubernetes,
    template_directory: &str,
    aws_zones: &[AwsZones],
    node_groups: &[NodeGroups],
    options: &Options,
) -> Result<(), EngineError> {
    let event_details = kubernetes.get_event_details(Stage::Infrastructure(InfrastructureStep::Pause));
    let listeners_helper = ListenersHelper::new(kubernetes.listeners());

    kubernetes.send_to_customer(
        format!(
            "Preparing {} {} cluster pause with id {}",
            kubernetes.kind(),
            kubernetes.name(),
            kubernetes.id()
        )
        .as_str(),
        &listeners_helper,
    );

    kubernetes.logger().log(EngineEvent::Info(
        kubernetes.get_event_details(Stage::Infrastructure(InfrastructureStep::Pause)),
<<<<<<< HEAD
        EventMessage::new_from_safe(format!("Preparing {} cluster pause.", kubernetes.kind())),
=======
        EventMessage::new_from_safe("Preparing cluster pause.".to_string()),
>>>>>>> 95f3f15f
    ));

    let temp_dir = kubernetes.get_temp_dir(event_details.clone())?;

    // generate terraform files and copy them into temp dir
    let mut context = tera_context(kubernetes, aws_zones, node_groups, options)?;

    // pause: remove all worker nodes to reduce the bill but keep master to keep all the deployment config, certificates etc...
    let worker_nodes: Vec<NodeGroupsFormat> = Vec::new();
    context.insert("eks_worker_nodes", &worker_nodes);

    if let Err(e) =
        crate::template::generate_and_copy_all_files_into_dir(template_directory, temp_dir.as_str(), context)
    {
        return Err(EngineError::new_cannot_copy_files_from_one_directory_to_another(
            event_details,
            template_directory.to_string(),
            temp_dir,
            e,
        ));
    }

    // copy lib/common/bootstrap/charts directory (and sub directory) into the lib/aws/bootstrap-{type}/common/charts directory.
    // this is due to the required dependencies of lib/aws/bootstrap-{type}/*.tf files
    let bootstrap_charts_dir = format!("{}/common/bootstrap/charts", kubernetes.context().lib_root_dir());
    let common_charts_temp_dir = format!("{}/common/charts", temp_dir.as_str());
    if let Err(e) = crate::template::copy_non_template_files(&bootstrap_charts_dir, common_charts_temp_dir.as_str()) {
        return Err(EngineError::new_cannot_copy_files_from_one_directory_to_another(
            event_details,
            bootstrap_charts_dir,
            common_charts_temp_dir,
            e,
        ));
    }

    // pause: only select terraform workers elements to pause to avoid applying on the whole config
    // this to avoid failures because of helm deployments on removing workers nodes
    let tf_workers_resources = match terraform_init_validate_state_list(temp_dir.as_str()) {
        Ok(x) => {
            let mut tf_workers_resources_name = Vec::new();
            for name in x {
                if name.starts_with("aws_eks_node_group.") {
                    tf_workers_resources_name.push(name);
                }
            }
            tf_workers_resources_name
<<<<<<< HEAD
        }
        Err(e) => {
            let error = EngineError::new_terraform_state_does_not_exist(event_details, e);
            kubernetes.logger().log(EngineEvent::Error(error.clone(), None));
            return Err(error);
        }
=======
        }
        Err(e) => {
            let error = EngineError::new_terraform_state_does_not_exist(event_details, e);
            kubernetes.logger().log(EngineEvent::Error(error.clone(), None));
            return Err(error);
        }
>>>>>>> 95f3f15f
    };

    if tf_workers_resources.is_empty() {
        return Err(EngineError::new_cluster_has_no_worker_nodes(event_details, None));
    }

    let kubernetes_config_file_path = kubernetes.get_kubeconfig_file_path()?;

    // pause: wait 1h for the engine to have 0 running jobs before pausing and avoid getting unreleased lock (from helm or terraform for example)
    if options.qovery_engine_location == EngineLocation::ClientSide {
        match kubernetes.context().is_feature_enabled(&Features::MetricsHistory) {
            true => {
                let metric_name = "taskmanager_nb_running_tasks";
                let wait_engine_job_finish = retry::retry(Fixed::from_millis(60000).take(60), || {
                    return match kubectl_exec_api_custom_metrics(
                        &kubernetes_config_file_path,
                        kubernetes.cloud_provider().credentials_environment_variables(),
                        "qovery",
                        None,
                        metric_name,
                    ) {
                        Ok(metrics) => {
                            let mut current_engine_jobs = 0;

                            for metric in metrics.items {
                                match metric.value.parse::<i32>() {
                                    Ok(job_count) if job_count > 0 => current_engine_jobs += 1,
                                    Err(e) => {
                                        return OperationResult::Retry(EngineError::new_cannot_get_k8s_api_custom_metrics(
                                            event_details.clone(),
                                            CommandError::new("Error while looking at the API metric value".to_string(), Some(e.to_string()), None)));
                                    }
                                    _ => {}
                                }
                            }

                            if current_engine_jobs == 0 {
                                OperationResult::Ok(())
                            } else {
                                OperationResult::Retry(EngineError::new_cannot_pause_cluster_tasks_are_running(event_details.clone(), None))
                            }
                        }
                        Err(e) => {
                            OperationResult::Retry(
                                EngineError::new_cannot_get_k8s_api_custom_metrics(event_details.clone(), e))
                        }
                    };
                });

                match wait_engine_job_finish {
                    Ok(_) => {
                        kubernetes.logger().log(EngineEvent::Info(event_details.clone(), EventMessage::new_from_safe("No current running jobs on the Engine, infrastructure pause is allowed to start".to_string())));
                    }
                    Err(Operation { error, .. }) => {
                        return Err(error);
                    }
                    Err(retry::Error::Internal(msg)) => {
                        return Err(EngineError::new_cannot_pause_cluster_tasks_are_running(event_details, Some(CommandError::new_from_safe_message(msg))));
                    }
                }
            }
            false => kubernetes.logger().log(EngineEvent::Info(event_details.clone(), EventMessage::new_from_safe("Engines are running Client side, but metric history flag is disabled. You will encounter issues during cluster lifecycles if you do not enable metric history".to_string()))),
        }
    }

    let mut terraform_args_string = vec!["apply".to_string(), "-auto-approve".to_string()];
    for x in tf_workers_resources {
        terraform_args_string.push(format!("-target={}", x));
    }
    let terraform_args = terraform_args_string.iter().map(|x| &**x).collect();

    kubernetes.send_to_customer(
        format!(
            "Pausing {} {} cluster deployment with id {}",
            kubernetes.kind(),
            kubernetes.name(),
            kubernetes.id()
        )
        .as_str(),
        &listeners_helper,
    );

    kubernetes.logger().log(EngineEvent::Info(
        event_details.clone(),
<<<<<<< HEAD
        EventMessage::new_from_safe("Pausing EKS cluster deployment.".to_string()),
=======
        EventMessage::new_from_safe("Pausing cluster deployment.".to_string()),
>>>>>>> 95f3f15f
    ));

    match terraform_exec(temp_dir.as_str(), terraform_args) {
        Ok(_) => {
            let message = format!("Kubernetes cluster {} successfully paused", kubernetes.name());
            kubernetes.send_to_customer(&message, &listeners_helper);
            kubernetes
                .logger()
                .log(EngineEvent::Info(event_details, EventMessage::new_from_safe(message)));

            Ok(())
        }
        Err(e) => Err(EngineError::new_terraform_error_while_executing_pipeline(event_details, e)),
    }
}

fn pause_error(kubernetes: &dyn Kubernetes) -> Result<(), EngineError> {
    kubernetes.logger().log(EngineEvent::Warning(
        kubernetes.get_event_details(Stage::Infrastructure(InfrastructureStep::Pause)),
        EventMessage::new_from_safe(format!("{}.pause_error() called.", kubernetes.kind())),
    ));

    Ok(())
}

fn delete(
    kubernetes: &dyn Kubernetes,
    template_directory: &str,
    aws_zones: &[AwsZones],
    node_groups: &[NodeGroups],
    options: &Options,
) -> Result<(), EngineError> {
    let event_details = kubernetes.get_event_details(Stage::Infrastructure(InfrastructureStep::Delete));
    let listeners_helper = ListenersHelper::new(kubernetes.listeners());
    let mut skip_kubernetes_step = false;

    kubernetes.send_to_customer(
        format!(
            "Preparing to delete {} cluster {} with id {}",
            kubernetes.kind(),
            kubernetes.name(),
            kubernetes.id()
        )
        .as_str(),
        &listeners_helper,
    );
    kubernetes.logger().log(EngineEvent::Info(
        event_details.clone(),
        EventMessage::new_from_safe(format!("Preparing to delete {} cluster.", kubernetes.kind())),
    ));

    let temp_dir = kubernetes.get_temp_dir(event_details.clone())?;

    // generate terraform files and copy them into temp dir
    let context = tera_context(kubernetes, aws_zones, node_groups, options)?;

    if let Err(e) =
        crate::template::generate_and_copy_all_files_into_dir(template_directory, temp_dir.as_str(), context)
    {
        return Err(EngineError::new_cannot_copy_files_from_one_directory_to_another(
            event_details,
            template_directory.to_string(),
            temp_dir,
            e,
        ));
    }

    // copy lib/common/bootstrap/charts directory (and sub directory) into the lib/aws/bootstrap/common/charts directory.
    // this is due to the required dependencies of lib/aws/bootstrap/*.tf files
    let bootstrap_charts_dir = format!("{}/common/bootstrap/charts", kubernetes.context().lib_root_dir());
    let common_charts_temp_dir = format!("{}/common/charts", temp_dir.as_str());
    if let Err(e) = crate::template::copy_non_template_files(&bootstrap_charts_dir, common_charts_temp_dir.as_str()) {
        return Err(EngineError::new_cannot_copy_files_from_one_directory_to_another(
            event_details,
            bootstrap_charts_dir,
            common_charts_temp_dir,
            e,
        ));
    }

    let kubernetes_config_file_path = match kubernetes.get_kubeconfig_file_path() {
        Ok(x) => x,
        Err(e) => {
            let safe_message = "Skipping Kubernetes uninstall because it can't be reached.";
            kubernetes.logger().log(EngineEvent::Warning(
                event_details.clone(),
                EventMessage::new(safe_message.to_string(), Some(e.message(ErrorMessageVerbosity::FullDetails))),
            ));

            skip_kubernetes_step = true;
            "".to_string()
        }
    };

    // should apply before destroy to be sure destroy will compute on all resources
    // don't exit on failure, it can happen if we resume a destroy process
    let message = format!(
        "Ensuring everything is up to date before deleting cluster {}/{}",
        kubernetes.name(),
        kubernetes.id()
    );

    kubernetes.send_to_customer(&message, &listeners_helper);
    kubernetes
        .logger()
        .log(EngineEvent::Info(event_details.clone(), EventMessage::new_from_safe(message)));

    kubernetes.logger().log(EngineEvent::Info(
        event_details.clone(),
        EventMessage::new_from_safe("Running Terraform apply before running a delete.".to_string()),
    ));

    if let Err(e) = cmd::terraform::terraform_init_validate_plan_apply(temp_dir.as_str(), false) {
        // An issue occurred during the apply before destroy of Terraform, it may be expected if you're resuming a destroy
        kubernetes.logger().log(EngineEvent::Error(
            EngineError::new_terraform_error_while_executing_pipeline(event_details.clone(), e),
            None,
        ));
    };

    if !skip_kubernetes_step {
        // should make the diff between all namespaces and qovery managed namespaces
        let message = format!(
            "Deleting all non-Qovery deployed applications and dependencies for cluster {}/{}",
            kubernetes.name(),
            kubernetes.id()
        );

        kubernetes.logger().log(EngineEvent::Info(
            event_details.clone(),
            EventMessage::new_from_safe(message.to_string()),
        ));

        kubernetes.send_to_customer(&message, &listeners_helper);

        let all_namespaces = kubectl_exec_get_all_namespaces(
            &kubernetes_config_file_path,
            kubernetes.cloud_provider().credentials_environment_variables(),
        );

        match all_namespaces {
            Ok(namespace_vec) => {
                let namespaces_as_str = namespace_vec.iter().map(std::ops::Deref::deref).collect();
                let namespaces_to_delete = get_firsts_namespaces_to_delete(namespaces_as_str);

                kubernetes.logger().log(EngineEvent::Info(
                    event_details.clone(),
                    EventMessage::new_from_safe("Deleting non Qovery namespaces".to_string()),
                ));

                for namespace_to_delete in namespaces_to_delete.iter() {
                    match cmd::kubectl::kubectl_exec_delete_namespace(
                        &kubernetes_config_file_path,
                        namespace_to_delete,
                        kubernetes.cloud_provider().credentials_environment_variables(),
                    ) {
                        Ok(_) => kubernetes.logger().log(EngineEvent::Info(
                            event_details.clone(),
                            EventMessage::new_from_safe(format!(
                                "Namespace `{}` deleted successfully.",
                                namespace_to_delete
                            )),
                        )),
                        Err(e) => {
                            if !(e.message(ErrorMessageVerbosity::FullDetails).contains("not found")) {
                                kubernetes.logger().log(EngineEvent::Warning(
                                    event_details.clone(),
                                    EventMessage::new_from_safe(format!(
                                        "Can't delete the namespace `{}`",
                                        namespace_to_delete
                                    )),
                                ));
                            }
                        }
                    }
                }
            }
            Err(e) => {
                let message_safe = format!(
                    "Error while getting all namespaces for Kubernetes cluster {}",
                    kubernetes.name_with_id(),
                );
                kubernetes.logger().log(EngineEvent::Warning(
                    event_details.clone(),
                    EventMessage::new(message_safe, Some(e.message(ErrorMessageVerbosity::FullDetails))),
                ));
            }
        }

        let message = format!(
            "Deleting all Qovery deployed elements and associated dependencies for cluster {}/{}",
            kubernetes.name(),
            kubernetes.id()
        );

        kubernetes.send_to_customer(&message, &listeners_helper);

        kubernetes
            .logger()
            .log(EngineEvent::Info(event_details.clone(), EventMessage::new_from_safe(message)));

        // delete custom metrics api to avoid stale namespaces on deletion
        let helm = Helm::new(
            &kubernetes_config_file_path,
            &kubernetes.cloud_provider().credentials_environment_variables(),
        )
        .map_err(|e| to_engine_error(&event_details, e))?;
        let chart = ChartInfo::new_from_release_name("metrics-server", "kube-system");
        helm.uninstall(&chart, &[])
            .map_err(|e| to_engine_error(&event_details, e))?;

        // required to avoid namespace stuck on deletion
        uninstall_cert_manager(
            &kubernetes_config_file_path,
            kubernetes.cloud_provider().credentials_environment_variables(),
            event_details.clone(),
            kubernetes.logger(),
        )?;

        kubernetes.logger().log(EngineEvent::Info(
            event_details.clone(),
            EventMessage::new_from_safe("Deleting Qovery managed helm charts".to_string()),
        ));

        let qovery_namespaces = get_qovery_managed_namespaces();
        for qovery_namespace in qovery_namespaces.iter() {
            let charts_to_delete = helm
                .list_release(Some(qovery_namespace), &[])
                .map_err(|e| to_engine_error(&event_details, e))?;

            for chart in charts_to_delete {
                let chart_info = ChartInfo::new_from_release_name(&chart.name, &chart.namespace);
                match helm.uninstall(&chart_info, &[]) {
                    Ok(_) => kubernetes.logger().log(EngineEvent::Info(
                        event_details.clone(),
                        EventMessage::new_from_safe(format!("Chart `{}` deleted", chart.name)),
                    )),
<<<<<<< HEAD
                    Err(e) => {
                        let message_safe = format!("Can't delete chart `{}`: {}", &chart.name, e);
                        kubernetes.logger().log(EngineEvent::Warning(
                            event_details.clone(),
                            EventMessage::new(message_safe, Some(e.to_string())),
=======
                    Err(e) => kubernetes.logger().log(EngineEvent::Warning(
                        event_details.clone(),
                        EventMessage::new(format!("Can't delete chart `{}`", &chart.name), Some(e.to_string())),
                    )),
                }
            }
        }

        kubernetes.logger().log(EngineEvent::Info(
            event_details.clone(),
            EventMessage::new_from_safe("Deleting Qovery managed namespaces".to_string()),
        ));

        for qovery_namespace in qovery_namespaces.iter() {
            let deletion = cmd::kubectl::kubectl_exec_delete_namespace(
                &kubernetes_config_file_path,
                qovery_namespace,
                kubernetes.cloud_provider().credentials_environment_variables(),
            );
            match deletion {
                Ok(_) => kubernetes.logger().log(EngineEvent::Info(
                    event_details.clone(),
                    EventMessage::new_from_safe(format!("Namespace {} is fully deleted", qovery_namespace)),
                )),
                Err(e) => {
                    if !(e.message(ErrorMessageVerbosity::FullDetails).contains("not found")) {
                        kubernetes.logger().log(EngineEvent::Warning(
                            event_details.clone(),
                            EventMessage::new_from_safe(format!("Can't delete namespace {}.", qovery_namespace)),
>>>>>>> 95f3f15f
                        ))
                    }
                }
            }
        }

        kubernetes.logger().log(EngineEvent::Info(
            event_details.clone(),
<<<<<<< HEAD
            EventMessage::new_from_safe("Deleting Qovery managed namespaces".to_string()),
        ));

        for qovery_namespace in qovery_namespaces.iter() {
            let deletion = cmd::kubectl::kubectl_exec_delete_namespace(
                &kubernetes_config_file_path,
                qovery_namespace,
                kubernetes.cloud_provider().credentials_environment_variables(),
            );
            match deletion {
                Ok(_) => kubernetes.logger().log(EngineEvent::Info(
                    event_details.clone(),
                    EventMessage::new_from_safe(format!("Namespace {} is fully deleted", qovery_namespace)),
                )),
                Err(e) => {
                    if !(e.message(ErrorMessageVerbosity::FullDetails).contains("not found")) {
                        kubernetes.logger().log(EngineEvent::Warning(
                            event_details.clone(),
                            EventMessage::new_from_safe(format!("Can't delete namespace {}.", qovery_namespace)),
                        ))
                    }
                }
            }
        }

        kubernetes.logger().log(EngineEvent::Info(
            event_details.clone(),
            EventMessage::new_from_safe("Delete all remaining deployed helm applications".to_string()),
        ));

        match helm.list_release(None, &[]) {
            Ok(helm_charts) => {
                for chart in helm_charts {
                    let chart_info = ChartInfo::new_from_release_name(&chart.name, &chart.namespace);
                    match helm.uninstall(&chart_info, &[]) {
                        Ok(_) => kubernetes.logger().log(EngineEvent::Info(
                            event_details.clone(),
                            EventMessage::new_from_safe(format!("Chart `{}` deleted", chart.name)),
                        )),
                        Err(e) => {
                            let message_safe = format!("Error deleting chart `{}`: {}", chart.name, e);
                            kubernetes.logger().log(EngineEvent::Warning(
                                event_details.clone(),
                                EventMessage::new(message_safe, Some(e.to_string())),
                            ))
                        }
                    }
                }
            }
            Err(e) => {
                let message_safe = "Unable to get helm list";
                kubernetes.logger().log(EngineEvent::Warning(
                    event_details.clone(),
                    EventMessage::new(message_safe.to_string(), Some(e.to_string())),
                ))
            }
        }
    };

    let message = format!("Deleting Kubernetes cluster {}/{}", kubernetes.name(), kubernetes.id());
    kubernetes.send_to_customer(&message, &listeners_helper);
    kubernetes
        .logger()
        .log(EngineEvent::Info(event_details.clone(), EventMessage::new_from_safe(message)));

    kubernetes.logger().log(EngineEvent::Info(
        event_details.clone(),
        EventMessage::new_from_safe("Running Terraform destroy".to_string()),
    ));

    match retry::retry(
        Fibonacci::from_millis(60000).take(3),
        || match cmd::terraform::terraform_init_validate_destroy(temp_dir.as_str(), false) {
            Ok(_) => OperationResult::Ok(()),
            Err(e) => OperationResult::Retry(e),
        },
    ) {
        Ok(_) => {
            kubernetes.send_to_customer(
                format!(
                    "Kubernetes cluster {}/{} successfully deleted",
                    kubernetes.name(),
                    kubernetes.id()
                )
                .as_str(),
                &listeners_helper,
            );
            kubernetes.logger().log(EngineEvent::Info(
                event_details,
                EventMessage::new_from_safe("Kubernetes cluster successfully deleted".to_string()),
            ));
            Ok(())
        }
=======
            EventMessage::new_from_safe("Delete all remaining deployed helm applications".to_string()),
        ));

        match helm.list_release(None, &[]) {
            Ok(helm_charts) => {
                for chart in helm_charts {
                    let chart_info = ChartInfo::new_from_release_name(&chart.name, &chart.namespace);
                    match helm.uninstall(&chart_info, &[]) {
                        Ok(_) => kubernetes.logger().log(EngineEvent::Info(
                            event_details.clone(),
                            EventMessage::new_from_safe(format!("Chart `{}` deleted", chart.name)),
                        )),
                        Err(e) => kubernetes.logger().log(EngineEvent::Warning(
                            event_details.clone(),
                            EventMessage::new(format!("Error deleting chart `{}`", chart.name), Some(e.to_string())),
                        )),
                    }
                }
            }
            Err(e) => kubernetes.logger().log(EngineEvent::Warning(
                event_details.clone(),
                EventMessage::new("Unable to get helm list".to_string(), Some(e.to_string())),
            )),
        }
    };

    let message = format!("Deleting Kubernetes cluster {}/{}", kubernetes.name(), kubernetes.id());
    kubernetes.send_to_customer(&message, &listeners_helper);
    kubernetes
        .logger()
        .log(EngineEvent::Info(event_details.clone(), EventMessage::new_from_safe(message)));

    kubernetes.logger().log(EngineEvent::Info(
        event_details.clone(),
        EventMessage::new_from_safe("Running Terraform destroy".to_string()),
    ));

    match retry::retry(
        Fibonacci::from_millis(60000).take(3),
        || match cmd::terraform::terraform_init_validate_destroy(temp_dir.as_str(), false) {
            Ok(_) => OperationResult::Ok(()),
            Err(e) => OperationResult::Retry(e),
        },
    ) {
        Ok(_) => {
            kubernetes.send_to_customer(
                format!(
                    "Kubernetes cluster {}/{} successfully deleted",
                    kubernetes.name(),
                    kubernetes.id()
                )
                .as_str(),
                &listeners_helper,
            );
            kubernetes.logger().log(EngineEvent::Info(
                event_details,
                EventMessage::new_from_safe("Kubernetes cluster successfully deleted".to_string()),
            ));
            Ok(())
        }
>>>>>>> 95f3f15f
        Err(Operation { error, .. }) => Err(EngineError::new_terraform_error_while_executing_destroy_pipeline(
            event_details,
            error,
        )),
        Err(retry::Error::Internal(msg)) => Err(EngineError::new_terraform_error_while_executing_destroy_pipeline(
            event_details,
            CommandError::new("Error while trying to perform Terraform destroy".to_string(), Some(msg), None),
        )),
    }
}

fn delete_error(kubernetes: &dyn Kubernetes) -> Result<(), EngineError> {
    kubernetes.logger().log(EngineEvent::Warning(
        kubernetes.get_event_details(Stage::Infrastructure(InfrastructureStep::Delete)),
        EventMessage::new_from_safe(format!("{}.delete_error() called.", kubernetes.kind())),
    ));

    Ok(())
}<|MERGE_RESOLUTION|>--- conflicted
+++ resolved
@@ -562,17 +562,10 @@
     }
 
     let temp_dir = kubernetes.get_temp_dir(event_details.clone())?;
-<<<<<<< HEAD
 
     // generate terraform files and copy them into temp dir
     let context = tera_context(kubernetes, aws_zones, node_groups, options)?;
 
-=======
-
-    // generate terraform files and copy them into temp dir
-    let context = tera_context(kubernetes, aws_zones, node_groups, options)?;
-
->>>>>>> 95f3f15f
     if let Err(e) =
         crate::template::generate_and_copy_all_files_into_dir(template_directory, temp_dir.as_str(), context)
     {
@@ -709,7 +702,6 @@
     )
     .map_err(|e| EngineError::new_helm_charts_deploy_error(event_details.clone(), e))
 }
-<<<<<<< HEAD
 
 fn create_error(kubernetes: &dyn Kubernetes) -> Result<(), EngineError> {
     let event_details = kubernetes.get_event_details(Stage::Infrastructure(InfrastructureStep::Create));
@@ -743,41 +735,6 @@
         EventMessage::new_from_safe(format!("{}.upgrade_error() called.", kubernetes.kind())),
     ));
 
-=======
-
-fn create_error(kubernetes: &dyn Kubernetes) -> Result<(), EngineError> {
-    let event_details = kubernetes.get_event_details(Stage::Infrastructure(InfrastructureStep::Create));
-    let (kubeconfig_path, _) = kubernetes.get_kubeconfig_file()?;
-    let environment_variables = kubernetes.cloud_provider().credentials_environment_variables();
-
-    kubernetes.logger().log(EngineEvent::Warning(
-        kubernetes.get_event_details(Stage::Infrastructure(InfrastructureStep::Create)),
-        EventMessage::new_from_safe(format!("{}.create_error() called.", kubernetes.kind())),
-    ));
-
-    match kubectl_exec_get_events(kubeconfig_path, None, environment_variables) {
-        Ok(ok_line) => kubernetes
-            .logger()
-            .log(EngineEvent::Info(event_details, EventMessage::new(ok_line, None))),
-        Err(err) => kubernetes.logger().log(EngineEvent::Warning(
-            event_details,
-            EventMessage::new(
-                "Error trying to get kubernetes events".to_string(),
-                Some(err.message(ErrorMessageVerbosity::FullDetails)),
-            ),
-        )),
-    };
-
-    Ok(())
-}
-
-fn upgrade_error(kubernetes: &dyn Kubernetes) -> Result<(), EngineError> {
-    kubernetes.logger().log(EngineEvent::Warning(
-        kubernetes.get_event_details(Stage::Infrastructure(InfrastructureStep::Upgrade)),
-        EventMessage::new_from_safe(format!("{}.upgrade_error() called.", kubernetes.kind())),
-    ));
-
->>>>>>> 95f3f15f
     Ok(())
 }
 
@@ -817,11 +774,7 @@
 
     kubernetes.logger().log(EngineEvent::Info(
         kubernetes.get_event_details(Stage::Infrastructure(InfrastructureStep::Pause)),
-<<<<<<< HEAD
-        EventMessage::new_from_safe(format!("Preparing {} cluster pause.", kubernetes.kind())),
-=======
         EventMessage::new_from_safe("Preparing cluster pause.".to_string()),
->>>>>>> 95f3f15f
     ));
 
     let temp_dir = kubernetes.get_temp_dir(event_details.clone())?;
@@ -868,21 +821,12 @@
                 }
             }
             tf_workers_resources_name
-<<<<<<< HEAD
         }
         Err(e) => {
             let error = EngineError::new_terraform_state_does_not_exist(event_details, e);
             kubernetes.logger().log(EngineEvent::Error(error.clone(), None));
             return Err(error);
         }
-=======
-        }
-        Err(e) => {
-            let error = EngineError::new_terraform_state_does_not_exist(event_details, e);
-            kubernetes.logger().log(EngineEvent::Error(error.clone(), None));
-            return Err(error);
-        }
->>>>>>> 95f3f15f
     };
 
     if tf_workers_resources.is_empty() {
@@ -967,11 +911,7 @@
 
     kubernetes.logger().log(EngineEvent::Info(
         event_details.clone(),
-<<<<<<< HEAD
-        EventMessage::new_from_safe("Pausing EKS cluster deployment.".to_string()),
-=======
         EventMessage::new_from_safe("Pausing cluster deployment.".to_string()),
->>>>>>> 95f3f15f
     ));
 
     match terraform_exec(temp_dir.as_str(), terraform_args) {
@@ -1209,13 +1149,6 @@
                         event_details.clone(),
                         EventMessage::new_from_safe(format!("Chart `{}` deleted", chart.name)),
                     )),
-<<<<<<< HEAD
-                    Err(e) => {
-                        let message_safe = format!("Can't delete chart `{}`: {}", &chart.name, e);
-                        kubernetes.logger().log(EngineEvent::Warning(
-                            event_details.clone(),
-                            EventMessage::new(message_safe, Some(e.to_string())),
-=======
                     Err(e) => kubernetes.logger().log(EngineEvent::Warning(
                         event_details.clone(),
                         EventMessage::new(format!("Can't delete chart `{}`", &chart.name), Some(e.to_string())),
@@ -1226,35 +1159,6 @@
 
         kubernetes.logger().log(EngineEvent::Info(
             event_details.clone(),
-            EventMessage::new_from_safe("Deleting Qovery managed namespaces".to_string()),
-        ));
-
-        for qovery_namespace in qovery_namespaces.iter() {
-            let deletion = cmd::kubectl::kubectl_exec_delete_namespace(
-                &kubernetes_config_file_path,
-                qovery_namespace,
-                kubernetes.cloud_provider().credentials_environment_variables(),
-            );
-            match deletion {
-                Ok(_) => kubernetes.logger().log(EngineEvent::Info(
-                    event_details.clone(),
-                    EventMessage::new_from_safe(format!("Namespace {} is fully deleted", qovery_namespace)),
-                )),
-                Err(e) => {
-                    if !(e.message(ErrorMessageVerbosity::FullDetails).contains("not found")) {
-                        kubernetes.logger().log(EngineEvent::Warning(
-                            event_details.clone(),
-                            EventMessage::new_from_safe(format!("Can't delete namespace {}.", qovery_namespace)),
->>>>>>> 95f3f15f
-                        ))
-                    }
-                }
-            }
-        }
-
-        kubernetes.logger().log(EngineEvent::Info(
-            event_details.clone(),
-<<<<<<< HEAD
             EventMessage::new_from_safe("Deleting Qovery managed namespaces".to_string()),
         ));
 
@@ -1294,23 +1198,17 @@
                             event_details.clone(),
                             EventMessage::new_from_safe(format!("Chart `{}` deleted", chart.name)),
                         )),
-                        Err(e) => {
-                            let message_safe = format!("Error deleting chart `{}`: {}", chart.name, e);
-                            kubernetes.logger().log(EngineEvent::Warning(
-                                event_details.clone(),
-                                EventMessage::new(message_safe, Some(e.to_string())),
-                            ))
-                        }
+                        Err(e) => kubernetes.logger().log(EngineEvent::Warning(
+                            event_details.clone(),
+                            EventMessage::new(format!("Error deleting chart `{}`", chart.name), Some(e.to_string())),
+                        )),
                     }
                 }
             }
-            Err(e) => {
-                let message_safe = "Unable to get helm list";
-                kubernetes.logger().log(EngineEvent::Warning(
-                    event_details.clone(),
-                    EventMessage::new(message_safe.to_string(), Some(e.to_string())),
-                ))
-            }
+            Err(e) => kubernetes.logger().log(EngineEvent::Warning(
+                event_details.clone(),
+                EventMessage::new("Unable to get helm list".to_string(), Some(e.to_string())),
+            )),
         }
     };
 
@@ -1348,68 +1246,6 @@
             ));
             Ok(())
         }
-=======
-            EventMessage::new_from_safe("Delete all remaining deployed helm applications".to_string()),
-        ));
-
-        match helm.list_release(None, &[]) {
-            Ok(helm_charts) => {
-                for chart in helm_charts {
-                    let chart_info = ChartInfo::new_from_release_name(&chart.name, &chart.namespace);
-                    match helm.uninstall(&chart_info, &[]) {
-                        Ok(_) => kubernetes.logger().log(EngineEvent::Info(
-                            event_details.clone(),
-                            EventMessage::new_from_safe(format!("Chart `{}` deleted", chart.name)),
-                        )),
-                        Err(e) => kubernetes.logger().log(EngineEvent::Warning(
-                            event_details.clone(),
-                            EventMessage::new(format!("Error deleting chart `{}`", chart.name), Some(e.to_string())),
-                        )),
-                    }
-                }
-            }
-            Err(e) => kubernetes.logger().log(EngineEvent::Warning(
-                event_details.clone(),
-                EventMessage::new("Unable to get helm list".to_string(), Some(e.to_string())),
-            )),
-        }
-    };
-
-    let message = format!("Deleting Kubernetes cluster {}/{}", kubernetes.name(), kubernetes.id());
-    kubernetes.send_to_customer(&message, &listeners_helper);
-    kubernetes
-        .logger()
-        .log(EngineEvent::Info(event_details.clone(), EventMessage::new_from_safe(message)));
-
-    kubernetes.logger().log(EngineEvent::Info(
-        event_details.clone(),
-        EventMessage::new_from_safe("Running Terraform destroy".to_string()),
-    ));
-
-    match retry::retry(
-        Fibonacci::from_millis(60000).take(3),
-        || match cmd::terraform::terraform_init_validate_destroy(temp_dir.as_str(), false) {
-            Ok(_) => OperationResult::Ok(()),
-            Err(e) => OperationResult::Retry(e),
-        },
-    ) {
-        Ok(_) => {
-            kubernetes.send_to_customer(
-                format!(
-                    "Kubernetes cluster {}/{} successfully deleted",
-                    kubernetes.name(),
-                    kubernetes.id()
-                )
-                .as_str(),
-                &listeners_helper,
-            );
-            kubernetes.logger().log(EngineEvent::Info(
-                event_details,
-                EventMessage::new_from_safe("Kubernetes cluster successfully deleted".to_string()),
-            ));
-            Ok(())
-        }
->>>>>>> 95f3f15f
         Err(Operation { error, .. }) => Err(EngineError::new_terraform_error_while_executing_destroy_pipeline(
             event_details,
             error,
