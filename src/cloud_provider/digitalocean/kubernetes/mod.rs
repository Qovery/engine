--- conflicted
+++ resolved
@@ -541,8 +541,6 @@
             &listeners_helper,
         );
 
-<<<<<<< HEAD
-=======
         // temporary: remove helm/kube management from terraform
         match terraform_init_validate_state_list(temp_dir.as_str()) {
             Ok(x) => {
@@ -573,7 +571,6 @@
             )),
         };
 
->>>>>>> b96d800a
         // Logs bucket
         if let Err(e) = self.spaces.create_bucket(self.logs_bucket_name().as_str()) {
             let error =
