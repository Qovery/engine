--- conflicted
+++ resolved
@@ -4,17 +4,14 @@
 use std::thread;
 
 use crate::cloud_provider::kubernetes::Kubernetes;
-<<<<<<< HEAD
 use crate::cloud_provider::service::{Action, Service};
-use crate::engine::EngineConfig;
-=======
-use crate::cloud_provider::service::Service;
+use crate::container_registry::errors::ContainerRegistryError;
+use crate::container_registry::to_engine_error;
 use crate::engine::{EngineConfig, EngineConfigError};
->>>>>>> 80604808
 use crate::errors::{EngineError, Tag};
-use crate::events::{EngineEvent, EventMessage};
+use crate::events::{EngineEvent, EnvironmentStep, EventDetails, EventMessage, Stage, Transmitter};
 use crate::logger::{LogLevel, Logger};
-use crate::models::{EnvironmentError, ListenersHelper, ProgressInfo, ProgressLevel, ProgressScope};
+use crate::models::{EnvironmentError, ListenersHelper, ProgressInfo, ProgressLevel, ProgressScope, QoveryIdentifier};
 
 pub struct Transaction<'a> {
     engine: &'a EngineConfig,
@@ -50,6 +47,19 @@
         tx.set_current_step(StepName::Waiting);
 
         Ok(tx)
+    }
+
+    fn get_event_details(&self, stage: Stage, transmitter: Transmitter) -> EventDetails {
+        let context = self.engine.context();
+        EventDetails::new(
+            None,
+            QoveryIdentifier::from(context.organization_id().to_string()),
+            QoveryIdentifier::from(context.cluster_id().to_string()),
+            QoveryIdentifier::from(context.execution_id().to_string()),
+            None,
+            stage,
+            transmitter,
+        )
     }
 
     pub fn set_current_step(&mut self, step: StepName) {
@@ -124,17 +134,20 @@
             return Ok(());
         }
 
+        let cr_to_engine_error = |err: ContainerRegistryError| -> EngineError {
+            let event_details = self.get_event_details(
+                Stage::Environment(EnvironmentStep::Build),
+                Transmitter::ContainerRegistry(
+                    self.engine.container_registry().id().to_string(),
+                    self.engine.container_registry().name().to_string(),
+                ),
+            );
+            to_engine_error(event_details, err)
+        };
+
         // Do setup of registry and be sure we are login to the registry
         let cr_registry = self.engine.container_registry();
-<<<<<<< HEAD
-        let _ = cr_registry.create_registry()?;
-=======
-        let _ = cr_registry.create_registry();
-        let registry = self.engine.container_registry().registry_info();
-
-        for app in apps_to_build.into_iter() {
-            let app_build = app.to_build(&registry);
->>>>>>> 80604808
+        let _ = cr_registry.create_registry().map_err(cr_to_engine_error)?;
 
         for app in apps_to_build.iter_mut() {
             // If image already exist in the registry, skip the build
@@ -143,14 +156,11 @@
             }
 
             // Be sure that our repository exist before trying to pull/push images from it
-<<<<<<< HEAD
             let _ = self
                 .engine
                 .container_registry()
-                .create_repository(app.get_build().image.repository_name())?;
-=======
-            let _ = self.engine.container_registry().create_repository(&app.name);
->>>>>>> 80604808
+                .create_repository(app.get_build().image.repository_name())
+                .map_err(cr_to_engine_error)?;
 
             // Ok now everything is setup, we can try to build the app
             let _ = self
