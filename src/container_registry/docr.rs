extern crate digitalocean;

use reqwest::StatusCode;
use serde::{Deserialize, Serialize};
use std::borrow::Borrow;

use crate::build_platform::Image;
use crate::cmd::command::QoveryCommand;
use crate::cmd::docker::{to_engine_error, Docker};
use crate::container_registry::{ContainerRegistry, ContainerRegistryInfo, EngineError, Kind};
use crate::errors::CommandError;
use crate::events::{EngineEvent, EventDetails, ToTransmitter, Transmitter};
use crate::logger::{LogLevel, Logger};
use crate::models::{Context, Listen, Listener, Listeners};
use crate::{cmd, utilities};
use url::Url;

const CR_API_PATH: &str = "https://api.digitalocean.com/v2/registry";
const CR_CLUSTER_API_PATH: &str = "https://api.digitalocean.com/v2/kubernetes/registry";
const CR_REGISTRY_DOMAIN: &str = "registry.digitalocean.com";

// TODO : use --output json
// see https://www.digitalocean.com/community/tutorials/how-to-use-doctl-the-official-digitalocean-command-line-client

pub struct DOCR {
    pub context: Context,
    pub name: String,
    pub api_key: String,
    pub id: String,
    pub registry_info: ContainerRegistryInfo,
    pub listeners: Listeners,
    pub logger: Box<dyn Logger>,
}

impl DOCR {
    pub fn new(
        context: Context,
        id: &str,
        name: &str,
        api_key: &str,
        logger: Box<dyn Logger>,
    ) -> Result<Self, EngineError> {
        let registry_name = name.to_string();
        let mut registry = Url::parse(&format!("https://{}", CR_REGISTRY_DOMAIN)).unwrap();
        let _ = registry.set_username(&api_key);
        let _ = registry.set_password(Some(&api_key));
        let registry_info = ContainerRegistryInfo {
            endpoint: registry,
            registry_name: name.to_string(),
            registry_docker_json_config: None,
            get_image_name: Box::new(move |img_name| format!("{}/{}", registry_name, img_name)),
        };

        let cr = DOCR {
            context,
            name: name.to_string(),
            api_key: api_key.into(),
            id: id.into(),
            registry_info,
            listeners: vec![],
            logger,
        };

        let event_details = cr.get_event_details();
        let docker =
            Docker::new(cr.context.docker_tcp_socket().clone()).map_err(|err| to_engine_error(&event_details, err))?;
        if docker.login(&cr.registry_info.endpoint).is_err() {
            return Err(EngineError::new_client_invalid_cloud_provider_credentials(
                event_details,
            ));
        }
        Ok(cr)
    }

    fn create_registry(&self, registry_name: &str) -> Result<(), EngineError> {
        let event_details = self.get_event_details();

        // DOCR does not support upper cases
        let registry_name = registry_name.to_lowercase();
        let headers = utilities::get_header_with_bearer(&self.api_key);
        // subscription_tier_slug: https://www.digitalocean.com/products/container-registry/
        // starter and basic tiers are too limited on repository creation
        let repo = DoApiCreateRepository {
            name: registry_name.to_string(),
            subscription_tier_slug: "professional".to_string(),
        };

        match serde_json::to_string(&repo) {
            Ok(repo_res) => {
                let res = reqwest::blocking::Client::new()
                    .post(CR_API_PATH)
                    .headers(headers)
                    .body(repo_res)
                    .send();

                match res {
                    Ok(output) => match output.status() {
                        StatusCode::OK => Ok(()),
                        StatusCode::CREATED => Ok(()),
                        status => {
                            return Err(EngineError::new_container_registry_namespace_creation_error(
                                event_details.clone(),
                                self.name_with_id(),
                                registry_name.to_string(),
                                CommandError::new_from_safe_message(format!(
                                    "Bad status code: `{}` returned by the DO registry API for creating DOCR `{}`.",
                                    status,
                                    registry_name.as_str(),
                                )),
                            ));
                        }
                    },
                    Err(e) => {
                        return Err(EngineError::new_container_registry_namespace_creation_error(
                            event_details.clone(),
                            self.name_with_id(),
                            registry_name.to_string(),
                            CommandError::new(
                                e.to_string(),
                                Some(format!(
                                    "Failed to create DOCR repository `{}`.",
                                    registry_name.as_str(),
                                )),
                            ),
                        ));
                    }
                }
            }
            Err(e) => {
                return Err(EngineError::new_container_registry_namespace_creation_error(
                    event_details.clone(),
                    self.name_with_id(),
                    registry_name.to_string(),
                    CommandError::new(
                        e.to_string(),
                        Some(format!(
                            "Failed to create DOCR repository `{}`.",
                            registry_name.as_str(),
                        )),
                    ),
                ));
            }
        }
    }

    pub fn delete_registry(&self) -> Result<(), EngineError> {
        let event_details = self.get_event_details();

        let headers = utilities::get_header_with_bearer(&self.api_key);
        let res = reqwest::blocking::Client::new()
            .delete(CR_API_PATH)
            .headers(headers)
            .send();

        match res {
            Ok(out) => match out.status() {
                StatusCode::NO_CONTENT => Ok(()),
                status => {
                    return Err(EngineError::new_container_registry_delete_repository_error(
                        event_details.clone(),
                        "default".to_string(), // DO has only one repository
                        Some(CommandError::new_from_safe_message(format!(
                            "Bad status code: `{}` returned by the DO registry API for deleting DOCR.",
                            status,
                        ))),
                    ));
                }
            },
            Err(e) => {
                return Err(EngineError::new_container_registry_delete_repository_error(
                    event_details.clone(),
                    "default".to_string(), // DO has only one repository
                    Some(CommandError::new(
                        e.to_string(),
                        Some("No response from the Digital Ocean API.".to_string()),
                    )),
                ));
            }
        }
    }

    pub fn exec_docr_login(&self) -> Result<(), EngineError> {
        let event_details = self.get_event_details();

        let mut cmd = QoveryCommand::new(
            "doctl",
            &vec!["registry", "login", self.name.as_str(), "-t", self.api_key.as_str()],
            &vec![],
        );

        match cmd.exec() {
            Ok(_) => Ok(()),
            Err(_) => Err(EngineError::new_client_invalid_cloud_provider_credentials(
                event_details,
            )),
        }
    }
}

impl ToTransmitter for DOCR {
    fn to_transmitter(&self) -> Transmitter {
        Transmitter::ContainerRegistry(self.id().to_string(), self.name().to_string())
    }
}

impl ContainerRegistry for DOCR {
    fn context(&self) -> &Context {
        &self.context
    }

    fn kind(&self) -> Kind {
        Kind::Docr
    }

    fn id(&self) -> &str {
        self.id.as_str()
    }

    fn name(&self) -> &str {
        self.name.as_str()
    }

    fn is_valid(&self) -> Result<(), EngineError> {
        Ok(())
    }

<<<<<<< HEAD
    fn login(&self) -> Result<ContainerRegistryInfo, EngineError> {
        let mut registry = Url::parse(&format!("https://{}", CR_REGISTRY_DOMAIN)).unwrap();
        let _ = registry.set_username(&self.api_key);
        let _ = registry.set_password(Some(&self.api_key));

        let docker = cmd::docker::Docker::new(self.context.docker_tcp_socket().clone()).unwrap();
        docker.login(&registry);

        let registry_name = self.name.clone();
        Ok(ContainerRegistryInfo {
            endpoint: Url::parse(&format!("https://{}", CR_REGISTRY_DOMAIN)).unwrap(),
            registry_name: self.name.to_string(),
            registry_docker_json_config: None,
            get_image_name: Box::new(move |img_name| format!("{}/{}", registry_name, img_name)),
        })
=======
    fn login(&self) -> Result<&ContainerRegistryInfo, EngineError> {
        Ok(&self.registry_info)
>>>>>>> 97f89112
    }

    fn create_registry(&self) -> Result<(), EngineError> {
        // Digital Ocean only allow one registry per account...
        if let Err(_) = get_current_registry_name(self.api_key.as_str(), self.get_event_details(), self.logger()) {
            let _ = self.create_registry(self.name())?;
        }

        Ok(())
    }

    fn create_repository(&self, _repository_name: &str) -> Result<(), EngineError> {
        // Nothing to do, DO only allow one registry and create repository on the flight when image are pushed
        Ok(())
    }

    fn does_image_exists(&self, image: &Image) -> bool {
        let event_details = self.get_event_details();

        let headers = utilities::get_header_with_bearer(self.api_key.as_str());
        let url = format!(
            "https://api.digitalocean.com/v2/registry/{}/repositories/{}/tags",
            image.registry_name,
            image.name()
        );

        let res = reqwest::blocking::Client::new()
            .get(url.as_str())
            .headers(headers)
            .send();

        let body = match res {
            Ok(output) => match output.status() {
                StatusCode::OK => output.text(),
                _ => {
                    self.logger.log(
                        LogLevel::Error,
                        EngineEvent::Error(
                            EngineError::new_container_registry_image_doesnt_exist(
                                event_details.clone(),
                                image.name().to_string(),
                                Some(CommandError::new_from_safe_message(format!(
                                    "While tyring to get all tags for image: `{}`, maybe this image not exist !",
                                    image.name().to_string()
                                ))),
                            ),
                            None,
                        ),
                    );

                    return false;
                }
            },
            Err(_) => {
                self.logger.log(
                    LogLevel::Error,
                    EngineEvent::Error(
                        EngineError::new_container_registry_image_doesnt_exist(
                            event_details.clone(),
                            image.name().to_string(),
                            Some(CommandError::new_from_safe_message(format!(
                                "While trying to communicate with DigitalOcean API to retrieve all tags for image `{}`.",
                                image.name().to_string()
                            ))),
                        ),
                        None,
                    ),
                );

                return false;
            }
        };

        match body {
            Ok(out) => {
                let body_de = serde_json::from_str::<DescribeTagsForImage>(&out);
                match body_de {
                    Ok(tags_list) => {
                        for tag_element in tags_list.tags {
                            if tag_element.tag.eq(&image.tag) {
                                return true;
                            }
                        }

                        false
                    }
                    Err(_) => {
                        self.logger.log(
                            LogLevel::Error,
                            EngineEvent::Error(
                                EngineError::new_container_registry_image_doesnt_exist(
                                    event_details.clone(),
                                    image.name().to_string(),
                                    Some(CommandError::new(
                                        out.to_string(),
                                        Some(format!(
                                            "Unable to deserialize tags from DigitalOcean API for image {}",
                                            &image.tag.to_string(),
                                        )),
                                    )),
                                ),
                                None,
                            ),
                        );

                        false
                    }
                }
            }
            _ => {
                self.logger.log(
                    LogLevel::Error,
                    EngineEvent::Error(
                        EngineError::new_container_registry_image_doesnt_exist(
                            event_details.clone(),
                            image.name().to_string(),
                            Some(CommandError::new_from_safe_message(format!(
                                "While retrieving tags for image `{}` Unable to get output from DigitalOcean API.",
                                image.name().to_string()
                            ))),
                        ),
                        None,
                    ),
                );

                false
            }
        }
    }

    fn logger(&self) -> &dyn Logger {
        self.logger.borrow()
    }
}

impl Listen for DOCR {
    fn listeners(&self) -> &Listeners {
        &self.listeners
    }

    fn add_listener(&mut self, listener: Listener) {
        self.listeners.push(listener);
    }
}

pub fn subscribe_kube_cluster_to_container_registry(api_key: &str, cluster_uuid: &str) -> Result<(), CommandError> {
    let headers = utilities::get_header_with_bearer(api_key);
    let cluster_ids = DoApiSubscribeToKubeCluster {
        cluster_uuids: vec![cluster_uuid.to_string()],
    };

    let res_cluster_to_link = serde_json::to_string(&cluster_ids);
    return match res_cluster_to_link {
        Ok(cluster_to_link) => {
            let res = reqwest::blocking::Client::new()
                .post(CR_CLUSTER_API_PATH)
                .headers(headers)
                .body(cluster_to_link)
                .send();

            match res {
                Ok(output) => match output.status() {
                    StatusCode::NO_CONTENT => Ok(()),
                    status => Err(CommandError::new_from_safe_message(
                        format!("Incorrect Status `{}` received from Digital Ocean when tyring to subscribe repository to cluster", status)),
                    ),
                },
                Err(e) => Err(CommandError::new(
                    e.to_string(),
                    Some("Unable to call Digital Ocean when tyring to subscribe repository to cluster".to_string()),
                )),
            }
        }
        Err(e) => Err(CommandError::new(
            e.to_string(),
            Some("Unable to Serialize digital ocean cluster uuids".to_string()),
        )),
    };
}

pub fn get_current_registry_name(
    api_key: &str,
    event_details: EventDetails,
    logger: &dyn Logger,
) -> Result<String, EngineError> {
    let headers = utilities::get_header_with_bearer(api_key);
    let res = reqwest::blocking::Client::new()
        .get(CR_API_PATH)
        .headers(headers)
        .send();

    return match res {
        Ok(output) => match output.status() {
            StatusCode::OK => {
                let content = output.text().unwrap();
                let res_registry = serde_json::from_str::<DoApiGetContainerRegistry>(&content);

                match res_registry {
                    Ok(registry) => Ok(registry.registry.name),
                    Err(err) => Err(EngineError::new_container_registry_repository_doesnt_exist(
                        event_details.clone(),
                        "default".to_string(), // DO has only one repository
                        Some(CommandError::new(
                            err.to_string(),
                            Some(
                                "An error occurred while deserializing JSON coming from Digital Ocean API.".to_string(),
                            ),
                        )),
                    )),
                }
            }
            status => {
                Err(EngineError::new_container_registry_repository_doesnt_exist(
                    event_details.clone(),
                    "default".to_string(), // DO has only one repository
                    Some(CommandError::new(
                        format!("Status: {}", status),
                        Some(
                            "Incorrect Status received from Digital Ocean when tyring to get container registry."
                                .to_string(),
                        ),
                    )),
                ))
            }
        },
        Err(e) => {
            let err = EngineError::new_container_registry_repository_doesnt_exist(
                event_details.clone(),
                "default".to_string(), // DO has only one repository
                Some(CommandError::new(
                    e.to_string(),
                    Some("Unable to call Digital Ocean when tyring to fetch the container registry name.".to_string()),
                )),
            );

            logger.log(LogLevel::Error, EngineEvent::Error(err.clone(), None));

            Err(err)
        }
    };
}

#[derive(Serialize, Deserialize, Clone, Eq, PartialEq, Hash)]
struct DoApiCreateRepository {
    name: String,
    subscription_tier_slug: String,
}

#[derive(Serialize, Deserialize, Clone, Eq, PartialEq, Hash)]
struct DoApiSubscribeToKubeCluster {
    cluster_uuids: Vec<String>,
}

#[derive(Default, Debug, Clone, PartialEq, serde_derive::Serialize, serde_derive::Deserialize)]
#[serde(rename_all = "camelCase")]
pub struct DoApiGetContainerRegistry {
    pub registry: Registry,
    pub subscription: Subscription,
}

#[derive(Default, Debug, Clone, PartialEq, serde_derive::Serialize, serde_derive::Deserialize)]
#[serde(rename_all = "camelCase")]
pub struct Registry {
    pub name: String,
    #[serde(rename = "created_at")]
    pub created_at: String,
    #[serde(rename = "storage_usage_bytes")]
    pub storage_usage_bytes: i64,
    #[serde(rename = "storage_usage_updated_at")]
    pub storage_usage_updated_at: String,
}

#[derive(Default, Debug, Clone, PartialEq, serde_derive::Serialize, serde_derive::Deserialize)]
#[serde(rename_all = "camelCase")]
pub struct Subscription {
    pub tier: Tier,
    #[serde(rename = "created_at")]
    pub created_at: String,
    #[serde(rename = "updated_at")]
    pub updated_at: String,
}

#[derive(Default, Debug, Clone, PartialEq, serde_derive::Serialize, serde_derive::Deserialize)]
#[serde(rename_all = "camelCase")]
pub struct Tier {
    pub name: String,
    pub slug: String,
    #[serde(rename = "included_repositories")]
    pub included_repositories: i64,
    #[serde(rename = "included_storage_bytes")]
    pub included_storage_bytes: i64,
    #[serde(rename = "allow_storage_overage")]
    pub allow_storage_overage: bool,
    #[serde(rename = "included_bandwidth_bytes")]
    pub included_bandwidth_bytes: i64,
    #[serde(rename = "monthly_price_in_cents")]
    pub monthly_price_in_cents: i64,
}

#[derive(Default, Debug, Clone, PartialEq, serde_derive::Serialize, serde_derive::Deserialize)]
#[serde(rename_all = "camelCase")]
pub struct DescribeTagsForImage {
    pub tags: Vec<Tag>,
    pub meta: Meta,
}

#[derive(Default, Debug, Clone, PartialEq, serde_derive::Serialize, serde_derive::Deserialize)]
#[serde(rename_all = "camelCase")]
pub struct Tag {
    #[serde(rename = "registry_name")]
    pub registry_name: String,
    pub repository: String,
    pub tag: String,
    #[serde(rename = "manifest_digest")]
    pub manifest_digest: String,
    #[serde(rename = "compressed_size_bytes")]
    pub compressed_size_bytes: i64,
    #[serde(rename = "size_bytes")]
    pub size_bytes: i64,
    #[serde(rename = "updated_at")]
    pub updated_at: String,
}

#[derive(Default, Debug, Clone, PartialEq, serde_derive::Serialize, serde_derive::Deserialize)]
#[serde(rename_all = "camelCase")]
pub struct Meta {
    pub total: i64,
}<|MERGE_RESOLUTION|>--- conflicted
+++ resolved
@@ -224,8 +224,7 @@
         Ok(())
     }
 
-<<<<<<< HEAD
-    fn login(&self) -> Result<ContainerRegistryInfo, EngineError> {
+    fn login(&self) -> Result<&ContainerRegistryInfo, EngineError> {
         let mut registry = Url::parse(&format!("https://{}", CR_REGISTRY_DOMAIN)).unwrap();
         let _ = registry.set_username(&self.api_key);
         let _ = registry.set_password(Some(&self.api_key));
@@ -234,16 +233,12 @@
         docker.login(&registry);
 
         let registry_name = self.name.clone();
-        Ok(ContainerRegistryInfo {
+        Ok(&ContainerRegistryInfo {
             endpoint: Url::parse(&format!("https://{}", CR_REGISTRY_DOMAIN)).unwrap(),
             registry_name: self.name.to_string(),
             registry_docker_json_config: None,
             get_image_name: Box::new(move |img_name| format!("{}/{}", registry_name, img_name)),
         })
-=======
-    fn login(&self) -> Result<&ContainerRegistryInfo, EngineError> {
-        Ok(&self.registry_info)
->>>>>>> 97f89112
     }
 
     fn create_registry(&self) -> Result<(), EngineError> {
