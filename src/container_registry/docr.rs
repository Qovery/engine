--- conflicted
+++ resolved
@@ -12,7 +12,7 @@
 use crate::events::{EngineEvent, EventDetails, ToTransmitter, Transmitter};
 use crate::logger::{LogLevel, Logger};
 use crate::models::{Context, Listen, Listener, Listeners};
-use crate::{cmd, utilities};
+use crate::utilities;
 use url::Url;
 
 const CR_API_PATH: &str = "https://api.digitalocean.com/v2/registry";
@@ -27,7 +27,7 @@
     pub name: String,
     pub api_key: String,
     pub id: String,
-    pub registry_info: ContainerRegistryInfo,
+    pub registry_info: Option<ContainerRegistryInfo>,
     pub listeners: Listeners,
     pub logger: Box<dyn Logger>,
 }
@@ -56,15 +56,15 @@
             name: name.to_string(),
             api_key: api_key.into(),
             id: id.into(),
-            registry_info,
             listeners: vec![],
             logger,
+            registry_info: Some(registry_info),
         };
 
         let event_details = cr.get_event_details();
         let docker =
             Docker::new(cr.context.docker_tcp_socket().clone()).map_err(|err| to_engine_error(&event_details, err))?;
-        if docker.login(&cr.registry_info.endpoint).is_err() {
+        if docker.login(&cr.registry_info.as_ref().unwrap().endpoint).is_err() {
             return Err(EngineError::new_client_invalid_cloud_provider_credentials(
                 event_details,
             ));
@@ -224,26 +224,9 @@
         Ok(())
     }
 
-<<<<<<< HEAD
-    fn login(&self) -> Result<&ContainerRegistryInfo, EngineError> {
-        let mut registry = Url::parse(&format!("https://{}", CR_REGISTRY_DOMAIN)).unwrap();
-        let _ = registry.set_username(&self.api_key);
-        let _ = registry.set_password(Some(&self.api_key));
-
-        let docker = cmd::docker::Docker::new(self.context.docker_tcp_socket().clone()).unwrap();
-        docker.login(&registry);
-
-        let registry_name = self.name.clone();
-        Ok(&ContainerRegistryInfo {
-            endpoint: Url::parse(&format!("https://{}", CR_REGISTRY_DOMAIN)).unwrap(),
-            registry_name: self.name.to_string(),
-            registry_docker_json_config: None,
-            get_image_name: Box::new(move |img_name| format!("{}/{}", registry_name, img_name)),
-        })
-=======
     fn registry_info(&self) -> &ContainerRegistryInfo {
-        &self.registry_info
->>>>>>> 7eacdbc8
+        // At this point the registry info should be initialize, so unwrap is safe
+        self.registry_info.as_ref().unwrap()
     }
 
     fn create_registry(&self) -> Result<(), EngineError> {
