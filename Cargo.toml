--- conflicted
+++ resolved
@@ -27,11 +27,7 @@
 # FIXME use https://crates.io/crates/blocking instead of runtime.rs
 
 # tar gz
-<<<<<<< HEAD
-flate2 = "1.0.20"
-=======
 flate2 = "1.0.20" # tar gz
->>>>>>> 0eaa7dcb
 tar = "0.4.35"
 
 # logger
