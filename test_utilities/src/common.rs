extern crate serde;
extern crate serde_derive;

use chrono::Utc;
use std::cell::RefCell;

use qovery_engine::cloud_provider::utilities::sanitize_name;
use qovery_engine::dns_provider::DnsProvider;
use qovery_engine::io_models::{
    Action, Application, CloneForTest, Context, Database, DatabaseKind, DatabaseMode, EnvironmentRequest,
    GitCredentials, Port, Protocol, Route, Router, Storage, StorageType,
};

use crate::aws::{AWS_KUBERNETES_VERSION, AWS_TEST_REGION};
use crate::digitalocean::{DO_KUBERNETES_VERSION, DO_TEST_REGION};
use crate::edge_aws_rs::AWS_K3S_VERSION;
use crate::scaleway::{SCW_KUBERNETES_VERSION, SCW_TEST_ZONE};
use crate::utilities::{
    db_disk_type, db_infos, db_instance_type, generate_id, generate_password, get_pvc, get_svc, get_svc_name, init,
    FuncTestsSecrets,
};
use base64;
use qovery_engine::cloud_provider::aws::kubernetes::ec2::EC2;
use qovery_engine::cloud_provider::aws::kubernetes::eks::EKS;
use qovery_engine::cloud_provider::aws::kubernetes::VpcQoveryNetworkMode;
use qovery_engine::cloud_provider::aws::regions::{AwsRegion, AwsZones};
use qovery_engine::cloud_provider::aws::AWS;
use qovery_engine::cloud_provider::digitalocean::kubernetes::DOKS;
use qovery_engine::cloud_provider::digitalocean::DO;
use qovery_engine::cloud_provider::environment::Environment;
<<<<<<< HEAD
use qovery_engine::cloud_provider::kubernetes::Kind as KKind;
=======
use qovery_engine::cloud_provider::kubernetes::Kind as KubernetesKind;
>>>>>>> 95f3f15f
use qovery_engine::cloud_provider::kubernetes::Kubernetes;
use qovery_engine::cloud_provider::models::NodeGroups;
use qovery_engine::cloud_provider::scaleway::kubernetes::Kapsule;
use qovery_engine::cloud_provider::scaleway::Scaleway;
use qovery_engine::cloud_provider::{CloudProvider, Kind};
use qovery_engine::cmd::kubectl::kubernetes_get_all_hpas;
use qovery_engine::cmd::structs::SVCItem;
use qovery_engine::engine::EngineConfig;
use qovery_engine::errors::CommandError;
use qovery_engine::io_models::DatabaseMode::CONTAINER;
use qovery_engine::logger::Logger;
use qovery_engine::models::digital_ocean::DoRegion;
use qovery_engine::models::scaleway::ScwZone;
use qovery_engine::transaction::{DeploymentOption, Transaction, TransactionResult};
use std::collections::BTreeMap;
use std::path::Path;
use std::rc::Rc;
use std::str::FromStr;
use std::sync::Arc;
use tracing::{span, Level};

pub enum RegionActivationStatus {
    Deactivated,
    Activated,
}

pub enum ClusterDomain {
    Default,
    Custom(String),
}

pub trait Cluster<T, U> {
    fn docker_cr_engine(
        context: &Context,
        logger: Box<dyn Logger>,
        localisation: &str,
<<<<<<< HEAD
        kubernetes_kind: KKind,
=======
        kubernetes_kind: KubernetesKind,
>>>>>>> 95f3f15f
        kubernetes_version: String,
        cluster_domain: &ClusterDomain,
        vpc_network_mode: Option<VpcQoveryNetworkMode>,
    ) -> EngineConfig;
    fn cloud_provider(context: &Context) -> Box<T>;
    fn kubernetes_nodes() -> Vec<NodeGroups>;
    fn kubernetes_cluster_options(secrets: FuncTestsSecrets, cluster_id: Option<String>) -> U;
}

pub trait Infrastructure {
    fn build_environment(
        &self,
        environment: &EnvironmentRequest,
        logger: Box<dyn Logger>,
        engine_config: &EngineConfig,
    ) -> (Environment, TransactionResult);

    fn deploy_environment(
        &self,
        environment: &EnvironmentRequest,
        logger: Box<dyn Logger>,
        engine_config: &EngineConfig,
    ) -> TransactionResult;

    fn pause_environment(
        &self,
        environment: &EnvironmentRequest,
        logger: Box<dyn Logger>,
        engine_config: &EngineConfig,
    ) -> TransactionResult;

    fn delete_environment(
        &self,
        environment: &EnvironmentRequest,
        logger: Box<dyn Logger>,
        engine_config: &EngineConfig,
    ) -> TransactionResult;
}

impl Infrastructure for EnvironmentRequest {
    fn build_environment(
        &self,
        environment: &EnvironmentRequest,
        logger: Box<dyn Logger>,
        engine_config: &EngineConfig,
    ) -> (Environment, TransactionResult) {
        let mut tx = Transaction::new(engine_config, logger.clone(), Box::new(|| false), Box::new(|_| {})).unwrap();
        let env = environment
            .to_environment_domain(
                engine_config.context(),
                engine_config.cloud_provider(),
                engine_config.container_registry().registry_info(),
                logger,
            )
            .unwrap();

        let env = Rc::new(RefCell::new(env));
        let _ = tx.build_environment(
            &env,
            DeploymentOption {
                force_build: true,
                force_push: true,
            },
        );

        let ret = tx.commit();
        (Rc::try_unwrap(env).ok().unwrap().into_inner(), ret)
    }

    fn deploy_environment(
        &self,
        environment: &EnvironmentRequest,
        logger: Box<dyn Logger>,
        engine_config: &EngineConfig,
    ) -> TransactionResult {
        let mut tx = Transaction::new(engine_config, logger.clone(), Box::new(|| false), Box::new(|_| {})).unwrap();
        let env = environment
            .to_environment_domain(
                engine_config.context(),
                engine_config.cloud_provider(),
                engine_config.container_registry().registry_info(),
                logger,
            )
            .unwrap();

        let env = Rc::new(RefCell::new(env));
        let _ = tx.deploy_environment_with_options(
            &env,
            DeploymentOption {
                force_build: true,
                force_push: true,
            },
        );

        tx.commit()
    }

    fn pause_environment(
        &self,
        environment: &EnvironmentRequest,
        logger: Box<dyn Logger>,
        engine_config: &EngineConfig,
    ) -> TransactionResult {
        let mut tx = Transaction::new(engine_config, logger.clone(), Box::new(|| false), Box::new(|_| {})).unwrap();
        let env = environment
            .to_environment_domain(
                engine_config.context(),
                engine_config.cloud_provider(),
                engine_config.container_registry().registry_info(),
                logger,
            )
            .unwrap();
        let env = Rc::new(RefCell::new(env));
        let _ = tx.pause_environment(&env);

        tx.commit()
    }

    fn delete_environment(
        &self,
        environment: &EnvironmentRequest,
        logger: Box<dyn Logger>,
        engine_config: &EngineConfig,
    ) -> TransactionResult {
        let mut tx = Transaction::new(engine_config, logger.clone(), Box::new(|| false), Box::new(|_| {})).unwrap();
        let env = environment
            .to_environment_domain(
                engine_config.context(),
                engine_config.cloud_provider(),
                engine_config.container_registry().registry_info(),
                logger,
            )
            .unwrap();
        let env = Rc::new(RefCell::new(env));
        let _ = tx.delete_environment(&env);

        tx.commit()
    }
}

pub enum ClusterTestType {
    Classic,
    WithPause,
    WithUpgrade,
}

pub fn environment_3_apps_3_routers_3_databases(
    context: &Context,
    test_domain: &str,
    database_instance_type: &str,
    database_disk_type: &str,
    provider_kind: Kind,
) -> EnvironmentRequest {
    let app_name_1 = format!("{}-{}", "simple-app-1".to_string(), generate_id());
    let app_name_2 = format!("{}-{}", "simple-app-2".to_string(), generate_id());
    let app_name_3 = format!("{}-{}", "simple-app-3".to_string(), generate_id());

    // mongoDB management part
    let database_host_mongo = get_svc_name(DatabaseKind::Mongodb, provider_kind.clone()).to_string();
    let database_port_mongo = 27017;
    let database_db_name_mongo = "my-mongodb".to_string();
    let database_username_mongo = "superuser".to_string();
    let database_password_mongo = generate_password(provider_kind.clone(), DatabaseMode::CONTAINER);
    let database_uri_mongo = format!(
        "mongodb://{}:{}@{}:{}/{}",
        database_username_mongo,
        database_password_mongo,
        database_host_mongo,
        database_port_mongo,
        database_db_name_mongo
    );
    let version_mongo = "4.4";

    // pSQL 1 management part
    let fqdn = get_svc_name(DatabaseKind::Postgresql, provider_kind.clone()).to_string();
    let database_port = 5432;
    let database_username = "superuser".to_string();
    let database_password = generate_password(provider_kind.clone(), DatabaseMode::CONTAINER);
    let database_name = "postgres".to_string();

    // pSQL 2 management part
    let fqdn_2 = format!("{}2", get_svc_name(DatabaseKind::Postgresql, provider_kind.clone()));
    let database_username_2 = "superuser2".to_string();
    let database_name_2 = "postgres2".to_string();

    EnvironmentRequest {
        execution_id: context.execution_id().to_string(),
        id: generate_id(),
        owner_id: generate_id(),
        project_id: generate_id(),
        organization_id: context.organization_id().to_string(),
        action: Action::Create,
        applications: vec![
            Application {
                id: generate_id(),
                name: app_name_1.clone(),
                git_url: "https://github.com/Qovery/engine-testing.git".to_string(),
                commit_id: "5990752647af11ef21c3d46a51abbde3da1ab351".to_string(),
                dockerfile_path: Some("Dockerfile".to_string()),
                buildpack_language: None,
                root_path: "/".to_string(),
                action: Action::Create,
                git_credentials: Some(GitCredentials {
                    login: "x-access-token".to_string(),
                    access_token: "xxx".to_string(),
                    expired_at: Utc::now(),
                }),
                storage: vec![Storage {
                    id: generate_id(),
                    name: "photos".to_string(),
                    storage_type: StorageType::Ssd,
                    size_in_gib: 10,
                    mount_point: "/mnt/photos".to_string(),
                    snapshot_retention_in_days: 0,
                }],
                environment_vars: btreemap! {
                     "PG_DBNAME".to_string() => base64::encode(database_name.clone()),
                     "PG_HOST".to_string() => base64::encode(fqdn.clone()),
                     "PG_PORT".to_string() => base64::encode(database_port.to_string()),
                     "PG_USERNAME".to_string() => base64::encode(database_username.clone()),
                     "PG_PASSWORD".to_string() => base64::encode(database_password.clone()),
                },
                branch: "master".to_string(),
                ports: vec![Port {
                    id: "zdf7d6aad".to_string(),
                    long_id: Default::default(),
                    port: 1234,
                    public_port: Some(443),
                    name: None,
                    publicly_accessible: true,
                    protocol: Protocol::HTTP,
                }],
                total_cpus: "100m".to_string(),
                total_ram_in_mib: 256,
                min_instances: 2,
                max_instances: 2,
                cpu_burst: "100m".to_string(),
                advance_settings: Default::default(),
            },
            Application {
                id: generate_id(),
                name: app_name_2.clone(),
                git_url: "https://github.com/Qovery/engine-testing.git".to_string(),
                commit_id: "5990752647af11ef21c3d46a51abbde3da1ab351".to_string(),
                dockerfile_path: Some("Dockerfile".to_string()),
                buildpack_language: None,
                root_path: String::from("/"),
                action: Action::Create,
                git_credentials: Some(GitCredentials {
                    login: "x-access-token".to_string(),
                    access_token: "xxx".to_string(),
                    expired_at: Utc::now(),
                }),
                storage: vec![Storage {
                    id: generate_id(),
                    name: "photos".to_string(),
                    storage_type: StorageType::Ssd,
                    size_in_gib: 10,
                    mount_point: "/mnt/photos".to_string(),
                    snapshot_retention_in_days: 0,
                }],
                environment_vars: btreemap! {
                     "PG_DBNAME".to_string() => base64::encode(database_name_2.clone()),
                     "PG_HOST".to_string() => base64::encode(fqdn_2.clone()),
                     "PG_PORT".to_string() => base64::encode(database_port.to_string()),
                     "PG_USERNAME".to_string() => base64::encode(database_username_2.clone()),
                     "PG_PASSWORD".to_string() => base64::encode(database_password.clone()),
                },
                branch: "master".to_string(),
                ports: vec![Port {
                    id: "zdf7d6aad".to_string(),
                    long_id: Default::default(),
                    port: 1234,
                    public_port: Some(443),
                    name: None,
                    publicly_accessible: true,
                    protocol: Protocol::HTTP,
                }],
                total_cpus: "100m".to_string(),
                total_ram_in_mib: 256,
                min_instances: 2,
                max_instances: 2,
                cpu_burst: "100m".to_string(),
                advance_settings: Default::default(),
            },
            Application {
                id: generate_id(),
                name: app_name_3.clone(),
                git_url: "https://github.com/Qovery/engine-testing.git".to_string(),
                commit_id: "158ea8ebc9897c50a7c56b910db33ce837ac1e61".to_string(),
                dockerfile_path: Some(format!("Dockerfile-{}", version_mongo)),
                buildpack_language: None,
                action: Action::Create,
                root_path: String::from("/"),
                git_credentials: Some(GitCredentials {
                    login: "x-access-token".to_string(),
                    access_token: "xxx".to_string(),
                    expired_at: Utc::now(),
                }),
                storage: vec![Storage {
                    id: generate_id(),
                    name: "photos".to_string(),
                    storage_type: StorageType::Ssd,
                    size_in_gib: 10,
                    mount_point: "/mnt/photos".to_string(),
                    snapshot_retention_in_days: 0,
                }],
                environment_vars: btreemap! {
                    "IS_DOCUMENTDB".to_string() => base64::encode("false"),
                    "QOVERY_DATABASE_TESTING_DATABASE_FQDN".to_string() => base64::encode(database_host_mongo.clone()),
                    "QOVERY_DATABASE_MY_DDB_CONNECTION_URI".to_string() => base64::encode(database_uri_mongo.clone()),
                    "QOVERY_DATABASE_TESTING_DATABASE_PORT".to_string() => base64::encode(database_port_mongo.to_string()),
                    "MONGODB_DBNAME".to_string() => base64::encode(&database_db_name_mongo.clone()),
                    "QOVERY_DATABASE_TESTING_DATABASE_USERNAME".to_string() => base64::encode(database_username_mongo.clone()),
                    "QOVERY_DATABASE_TESTING_DATABASE_PASSWORD".to_string() => base64::encode(database_password_mongo.clone()),
                },
                branch: "master".to_string(),
                ports: vec![Port {
                    id: "zdf7d6aad".to_string(),
                    long_id: Default::default(),
                    port: 1234,
                    public_port: Some(443),
                    name: None,
                    publicly_accessible: true,
                    protocol: Protocol::HTTP,
                }],
                total_cpus: "100m".to_string(),
                total_ram_in_mib: 256,
                min_instances: 2,
                max_instances: 2,
                cpu_burst: "100m".to_string(),
                advance_settings: Default::default(),
            },
        ],
        routers: vec![
            Router {
                id: generate_id(),
                name: "main".to_string(),
                action: Action::Create,
                default_domain: format!("{}.{}.{}", generate_id(), context.cluster_id().to_string(), test_domain),
                public_port: 443,
                custom_domains: vec![],
                routes: vec![Route {
                    path: "/app1".to_string(),
                    application_name: app_name_1.clone(),
                }],
                sticky_sessions_enabled: false,
            },
            Router {
                id: generate_id(),
                name: "second-router".to_string(),
                action: Action::Create,
                default_domain: format!("{}.{}.{}", generate_id(), context.cluster_id().to_string(), test_domain),
                public_port: 443,
                custom_domains: vec![],
                routes: vec![Route {
                    path: "/app2".to_string(),
                    application_name: app_name_2.clone(),
                }],
                sticky_sessions_enabled: false,
            },
            Router {
                id: generate_id(),
                name: "third-router".to_string(),
                action: Action::Create,
                default_domain: format!("{}.{}.{}", generate_id(), context.cluster_id().to_string(), test_domain),
                public_port: 443,
                custom_domains: vec![],
                routes: vec![Route {
                    path: "/app3".to_string(),
                    application_name: app_name_3.clone(),
                }],
                sticky_sessions_enabled: false,
            },
        ],
        databases: vec![
            Database {
                kind: DatabaseKind::Postgresql,
                action: Action::Create,
                id: generate_id(),
                name: database_name.clone(),
                version: "11.8.0".to_string(),
                fqdn_id: fqdn.clone(),
                fqdn: fqdn.clone(),
                port: database_port.clone(),
                username: database_username.clone(),
                password: database_password.clone(),
                total_cpus: "100m".to_string(),
                total_ram_in_mib: 512,
                disk_size_in_gib: 10,
                database_instance_type: database_instance_type.to_string(),
                database_disk_type: database_disk_type.to_string(),
                encrypt_disk: true,
                activate_high_availability: false,
                activate_backups: false,
                publicly_accessible: false,
                mode: CONTAINER,
            },
            Database {
                kind: DatabaseKind::Postgresql,
                action: Action::Create,
                id: generate_id(),
                name: database_name_2.clone(),
                version: "11.8.0".to_string(),
                fqdn_id: fqdn_2.clone(),
                fqdn: fqdn_2.clone(),
                port: database_port.clone(),
                username: database_username_2.clone(),
                password: database_password.clone(),
                total_cpus: "100m".to_string(),
                total_ram_in_mib: 512,
                disk_size_in_gib: 10,
                database_instance_type: database_instance_type.to_string(),
                database_disk_type: database_disk_type.to_string(),
                encrypt_disk: true,
                activate_high_availability: false,
                activate_backups: false,
                publicly_accessible: false,
                mode: CONTAINER,
            },
            Database {
                kind: DatabaseKind::Mongodb,
                action: Action::Create,
                id: generate_id(),
                name: database_db_name_mongo.clone(),
                version: version_mongo.to_string(),
                fqdn_id: database_host_mongo.clone(),
                fqdn: database_host_mongo.clone(),
                port: database_port_mongo.clone(),
                username: database_username_mongo.clone(),
                password: database_password_mongo.clone(),
                total_cpus: "100m".to_string(),
                total_ram_in_mib: 512,
                disk_size_in_gib: 10,
                database_instance_type: database_instance_type.to_string(),
                database_disk_type: database_disk_type.to_string(),
                encrypt_disk: true,
                activate_high_availability: false,
                activate_backups: false,
                publicly_accessible: false,
                mode: CONTAINER,
            },
        ],
        clone_from_environment_id: None,
    }
}

pub fn working_minimal_environment(context: &Context, test_domain: &str) -> EnvironmentRequest {
    let suffix = generate_id();
    let application_id = generate_id();
    let application_name = format!("{}-{}", "simple-app".to_string(), &suffix);
    let router_id = generate_id();
    let router_name = "main".to_string();
    let application_domain = format!("{}.{}.{}", application_id, context.cluster_id().to_string(), test_domain);
    EnvironmentRequest {
        execution_id: context.execution_id().to_string(),
        id: generate_id(),
        owner_id: generate_id(),
        project_id: generate_id(),
        organization_id: context.organization_id().to_string(),
        action: Action::Create,
        applications: vec![Application {
            id: application_id,
            name: application_name,
            git_url: "https://github.com/Qovery/engine-testing.git".to_string(),
            commit_id: "fc575a2f3be0b9100492c8a463bf18134a8698a5".to_string(),
            dockerfile_path: Some("Dockerfile".to_string()),
            buildpack_language: None,
            root_path: String::from("/"),
            action: Action::Create,
            git_credentials: Some(GitCredentials {
                login: "x-access-token".to_string(),
                access_token: "xxx".to_string(),
                expired_at: Utc::now(),
            }),
            storage: vec![],
            environment_vars: BTreeMap::default(),
            branch: "basic-app-deploy".to_string(),
            ports: vec![Port {
                id: "zdf7d6aad".to_string(),
                long_id: Default::default(),
                port: 80,
                public_port: Some(443),
                name: None,
                publicly_accessible: true,
                protocol: Protocol::HTTP,
            }],
            total_cpus: "100m".to_string(),
            total_ram_in_mib: 256,
            min_instances: 2,
            max_instances: 2,
            cpu_burst: "100m".to_string(),
            advance_settings: Default::default(),
        }],
        routers: vec![Router {
            id: router_id,
            name: router_name,
            action: Action::Create,
            default_domain: application_domain,
            public_port: 443,
            custom_domains: vec![],
            routes: vec![Route {
                path: "/".to_string(),
                application_name: format!("{}-{}", "simple-app".to_string(), &suffix),
            }],
            sticky_sessions_enabled: false,
        }],
        databases: vec![],
        clone_from_environment_id: None,
    }
}

pub fn database_test_environment(context: &Context) -> EnvironmentRequest {
    let suffix = generate_id();
    let application_id = generate_id();
    let application_name = format!("{}-{}", "simple-app".to_string(), &suffix);

    EnvironmentRequest {
        execution_id: context.execution_id().to_string(),
        id: generate_id(),
        owner_id: generate_id(),
        project_id: generate_id(),
        organization_id: context.organization_id().to_string(),
        action: Action::Create,
        applications: vec![Application {
            id: application_id,
            name: application_name,
            git_url: "https://github.com/Qovery/engine-testing.git".to_string(),
            commit_id: "fc575a2f3be0b9100492c8a463bf18134a8698a5".to_string(),
            dockerfile_path: Some("Dockerfile".to_string()),
            buildpack_language: None,
            root_path: String::from("/"),
            action: Action::Create,
            git_credentials: Some(GitCredentials {
                login: "x-access-token".to_string(),
                access_token: "xxx".to_string(),
                expired_at: Utc::now(),
            }),
            storage: vec![],
            environment_vars: BTreeMap::default(),
            branch: "basic-app-deploy".to_string(),
            ports: vec![],
            total_cpus: "100m".to_string(),
            total_ram_in_mib: 256,
            min_instances: 1,
            max_instances: 1,
            cpu_burst: "100m".to_string(),
            advance_settings: Default::default(),
        }],
        routers: vec![],
        databases: vec![],
        clone_from_environment_id: None,
    }
}

pub fn environment_only_http_server_router_with_sticky_session(
    context: &Context,
    test_domain: &str,
) -> EnvironmentRequest {
    let mut env = environment_only_http_server_router(context, test_domain.clone());

    for mut router in &mut env.routers {
        router.sticky_sessions_enabled = true;
    }

    env.clone()
}

pub fn environnement_2_app_2_routers_1_psql(
    context: &Context,
    test_domain: &str,
    database_instance_type: &str,
    database_disk_type: &str,
    provider_kind: Kind,
) -> EnvironmentRequest {
    let fqdn = get_svc_name(DatabaseKind::Postgresql, provider_kind.clone()).to_string();

    let database_port = 5432;
    let database_username = "superuser".to_string();
    let database_password = generate_password(provider_kind.clone(), DatabaseMode::CONTAINER);
    let database_name = "postgres".to_string();

    let suffix = generate_id();
    let application_name1 = sanitize_name("postgresql", &format!("{}-{}", "postgresql-app1", &suffix));
    let application_name2 = sanitize_name("postgresql", &format!("{}-{}", "postgresql-app2", &suffix));

    EnvironmentRequest {
        execution_id: context.execution_id().to_string(),
        id: generate_id(),
        owner_id: generate_id(),
        project_id: generate_id(),
        organization_id: context.organization_id().to_string(),
        action: Action::Create,
        databases: vec![Database {
            kind: DatabaseKind::Postgresql,
            action: Action::Create,
            id: generate_id(),
            name: database_name.clone(),
            version: "11.8.0".to_string(),
            fqdn_id: fqdn.clone(),
            fqdn: fqdn.clone(),
            port: database_port.clone(),
            username: database_username.clone(),
            password: database_password.clone(),
            total_cpus: "100m".to_string(),
            total_ram_in_mib: 512,
            disk_size_in_gib: 10,
            database_instance_type: database_instance_type.to_string(),
            database_disk_type: database_disk_type.to_string(),
            encrypt_disk: true,
            activate_high_availability: false,
            activate_backups: false,
            publicly_accessible: false,
            mode: CONTAINER,
        }],
        applications: vec![
            Application {
                id: generate_id(),
                name: application_name1.to_string(),
                git_url: "https://github.com/Qovery/engine-testing.git".to_string(),
                commit_id: "680550d1937b3f90551849c0da8f77c39916913b".to_string(),
                dockerfile_path: Some("Dockerfile".to_string()),
                buildpack_language: None,
                root_path: String::from("/"),
                action: Action::Create,
                git_credentials: Some(GitCredentials {
                    login: "x-access-token".to_string(),
                    access_token: "xxx".to_string(),
                    expired_at: Utc::now(),
                }),
                storage: vec![Storage {
                    id: generate_id(),
                    name: "photos".to_string(),
                    storage_type: StorageType::Ssd,
                    size_in_gib: 10,
                    mount_point: "/mnt/photos".to_string(),
                    snapshot_retention_in_days: 0,
                }],
                environment_vars: btreemap! {
                     "PG_DBNAME".to_string() => base64::encode(database_name.clone()),
                     "PG_HOST".to_string() => base64::encode(fqdn.clone()),
                     "PG_PORT".to_string() => base64::encode(database_port.to_string()),
                     "PG_USERNAME".to_string() => base64::encode(database_username.clone()),
                     "PG_PASSWORD".to_string() => base64::encode(database_password.clone()),
                },
                branch: "master".to_string(),
                ports: vec![Port {
                    id: "zdf7d6aad".to_string(),
                    long_id: Default::default(),
                    port: 1234,
                    public_port: Some(443),
                    name: None,
                    publicly_accessible: true,
                    protocol: Protocol::HTTP,
                }],
                total_cpus: "100m".to_string(),
                total_ram_in_mib: 256,
                min_instances: 2,
                max_instances: 2,
                cpu_burst: "100m".to_string(),
                advance_settings: Default::default(),
            },
            Application {
                id: generate_id(),
                name: application_name2.to_string(),
                git_url: "https://github.com/Qovery/engine-testing.git".to_string(),
                commit_id: "680550d1937b3f90551849c0da8f77c39916913b".to_string(),
                dockerfile_path: Some("Dockerfile".to_string()),
                buildpack_language: None,
                root_path: String::from("/"),
                action: Action::Create,
                git_credentials: Some(GitCredentials {
                    login: "x-access-token".to_string(),
                    access_token: "xxx".to_string(),
                    expired_at: Utc::now(),
                }),
                storage: vec![Storage {
                    id: generate_id(),
                    name: "photos".to_string(),
                    storage_type: StorageType::Ssd,
                    size_in_gib: 10,
                    mount_point: "/mnt/photos".to_string(),
                    snapshot_retention_in_days: 0,
                }],
                environment_vars: btreemap! {
                     "PG_DBNAME".to_string() => base64::encode(database_name.clone()),
                     "PG_HOST".to_string() => base64::encode(fqdn.clone()),
                     "PG_PORT".to_string() => base64::encode(database_port.to_string()),
                     "PG_USERNAME".to_string() => base64::encode(database_username.clone()),
                     "PG_PASSWORD".to_string() => base64::encode(database_password.clone()),
                },
                branch: "master".to_string(),
                ports: vec![Port {
                    id: "zdf7d6aad".to_string(),
                    long_id: Default::default(),
                    port: 1234,
                    public_port: Some(443),
                    name: None,
                    publicly_accessible: true,
                    protocol: Protocol::HTTP,
                }],
                total_cpus: "100m".to_string(),
                total_ram_in_mib: 256,
                min_instances: 2,
                max_instances: 2,
                cpu_burst: "100m".to_string(),
                advance_settings: Default::default(),
            },
        ],
        routers: vec![
            Router {
                id: generate_id(),
                name: "main".to_string(),
                action: Action::Create,
                default_domain: format!("{}.{}.{}", generate_id(), context.cluster_id().to_string(), test_domain),
                public_port: 443,
                custom_domains: vec![],
                routes: vec![Route {
                    path: "/".to_string(),
                    application_name: application_name1.to_string(),
                }],
                sticky_sessions_enabled: false,
            },
            Router {
                id: generate_id(),
                name: "second-router".to_string(),
                action: Action::Create,
                default_domain: format!("{}.{}.{}", generate_id(), context.cluster_id().to_string(), test_domain),
                public_port: 443,
                custom_domains: vec![],
                routes: vec![Route {
                    path: "/coco".to_string(),
                    application_name: application_name2.to_string(),
                }],
                sticky_sessions_enabled: false,
            },
        ],
        clone_from_environment_id: None,
    }
}

pub fn non_working_environment(context: &Context, test_domain: &str) -> EnvironmentRequest {
    let mut environment = working_minimal_environment(context, test_domain);

    environment.applications = environment
        .applications
        .into_iter()
        .map(|mut app| {
            app.git_url = "https://github.com/Qovery/engine-testing.git".to_string();
            app.branch = "bugged-image".to_string();
            app.commit_id = "c2b2d7b5d96832732df25fe992721f53842b5eac".to_string();
            app
        })
        .collect::<Vec<_>>();

    environment
}

// echo app environment is an environment that contains http-echo container (forked from hashicorp)
// ECHO_TEXT var will be the content of the application root path
pub fn echo_app_environment(context: &Context, test_domain: &str) -> EnvironmentRequest {
    let suffix = generate_id();
    EnvironmentRequest {
        execution_id: context.execution_id().to_string(),
        id: generate_id(),
        owner_id: generate_id(),
        project_id: generate_id(),
        organization_id: context.organization_id().to_string(),
        action: Action::Create,
        applications: vec![Application {
            id: generate_id(),
            name: format!("{}-{}", "echo-app".to_string(), &suffix),
            /*name: "simple-app".to_string(),*/
            git_url: "https://github.com/Qovery/engine-testing.git".to_string(),
            commit_id: "2205adea1db295547b99f7b17229afd7e879b6ff".to_string(),
            dockerfile_path: Some("Dockerfile".to_string()),
            buildpack_language: None,
            root_path: String::from("/"),
            action: Action::Create,
            git_credentials: Some(GitCredentials {
                login: "x-access-token".to_string(),
                access_token: "xxx".to_string(),
                expired_at: Utc::now(),
            }),
            storage: vec![],
            environment_vars: btreemap! {
                "ECHO_TEXT".to_string() => base64::encode("42"),
            },
            branch: "echo-app".to_string(),
            ports: vec![Port {
                id: "zdf7d6aad".to_string(),
                long_id: Default::default(),
                port: 5678,
                public_port: Some(443),
                name: None,
                publicly_accessible: true,
                protocol: Protocol::HTTP,
            }],
            total_cpus: "100m".to_string(),
            total_ram_in_mib: 256,
            min_instances: 2,
            max_instances: 2,
            cpu_burst: "100m".to_string(),
            advance_settings: Default::default(),
        }],
        routers: vec![Router {
            id: generate_id(),
            name: "main".to_string(),
            action: Action::Create,
            default_domain: format!("{}.{}.{}", generate_id(), context.cluster_id().to_string(), test_domain),
            public_port: 443,
            custom_domains: vec![],
            routes: vec![Route {
                path: "/".to_string(),
                application_name: format!("{}-{}", "echo-app".to_string(), &suffix),
            }],
            sticky_sessions_enabled: false,
        }],
        databases: vec![],
        clone_from_environment_id: None,
    }
}

pub fn environment_only_http_server(context: &Context) -> EnvironmentRequest {
    let suffix = generate_id();
    EnvironmentRequest {
        execution_id: context.execution_id().to_string(),
        id: generate_id(),
        owner_id: generate_id(),
        project_id: generate_id(),
        organization_id: context.organization_id().to_string(),
        action: Action::Create,
        applications: vec![Application {
            id: generate_id(),
            name: format!("{}-{}", "mini-http".to_string(), &suffix),
            /*name: "simple-app".to_string(),*/
            git_url: "https://github.com/Qovery/engine-testing.git".to_string(),
            commit_id: "a873edd459c97beb51453db056c40bca85f36ef9".to_string(),
            dockerfile_path: Some("Dockerfile".to_string()),
            buildpack_language: None,
            root_path: String::from("/"),
            action: Action::Create,
            git_credentials: Some(GitCredentials {
                login: "x-access-token".to_string(),
                access_token: "xxx".to_string(),
                expired_at: Utc::now(),
            }),
            storage: vec![],
            environment_vars: BTreeMap::default(),
            branch: "mini-http".to_string(),
            ports: vec![Port {
                id: "zdf7d6aad".to_string(),
                long_id: Default::default(),
                port: 3000,
                public_port: Some(443),
                name: None,
                publicly_accessible: true,
                protocol: Protocol::HTTP,
            }],
            total_cpus: "100m".to_string(),
            total_ram_in_mib: 256,
            min_instances: 2,
            max_instances: 2,
            cpu_burst: "100m".to_string(),
            advance_settings: Default::default(),
        }],
        routers: vec![],
        databases: vec![],
        clone_from_environment_id: None,
    }
}

pub fn environment_only_http_server_router(context: &Context, test_domain: &str) -> EnvironmentRequest {
    let suffix = generate_id();
    EnvironmentRequest {
        execution_id: context.execution_id().to_string(),
        id: generate_id(),
        owner_id: generate_id(),
        project_id: generate_id(),
        organization_id: context.organization_id().to_string(),
        action: Action::Create,
        applications: vec![Application {
            id: generate_id(),
            name: format!("{}-{}", "mini-http".to_string(), &suffix),
            /*name: "simple-app".to_string(),*/
            git_url: "https://github.com/Qovery/engine-testing.git".to_string(),
            commit_id: "a873edd459c97beb51453db056c40bca85f36ef9".to_string(),
            dockerfile_path: Some("Dockerfile".to_string()),
            buildpack_language: None,
            root_path: String::from("/"),
            action: Action::Create,
            git_credentials: Some(GitCredentials {
                login: "x-access-token".to_string(),
                access_token: "xxx".to_string(),
                expired_at: Utc::now(),
            }),
            storage: vec![],
            environment_vars: BTreeMap::default(),
            branch: "mini-http".to_string(),
            ports: vec![Port {
                id: "zdf7d6aad".to_string(),
                long_id: Default::default(),
                port: 3000,
                public_port: Some(443),
                name: None,
                publicly_accessible: true,
                protocol: Protocol::HTTP,
            }],
            total_cpus: "100m".to_string(),
            total_ram_in_mib: 256,
            min_instances: 2,
            max_instances: 2,
            cpu_burst: "100m".to_string(),
            advance_settings: Default::default(),
        }],
        routers: vec![Router {
            id: generate_id(),
            name: "main".to_string(),
            action: Action::Create,
            default_domain: format!("{}.{}.{}", generate_id(), context.cluster_id(), test_domain),
            public_port: 443,
            custom_domains: vec![],
            routes: vec![Route {
                path: "/".to_string(),
                application_name: format!("{}-{}", "mini-http".to_string(), &suffix),
            }],
            sticky_sessions_enabled: false,
        }],
        databases: vec![],
        clone_from_environment_id: None,
    }
}

/// Test if stick session are activated on given routers via cookie.
pub fn routers_sessions_are_sticky(routers: Vec<Router>) -> bool {
    let mut is_ok = true;
    let http_client = reqwest::blocking::Client::builder()
        .danger_accept_invalid_certs(true) // this test ignores certificate validity (not its purpose)
        .build()
        .expect("Cannot build reqwest client");

    for router in routers.iter() {
        for route in router.routes.iter() {
            let http_request_result = http_client
                .get(format!("https://{}{}", router.default_domain, route.path))
                .send();

            if http_request_result.is_err() {
                return false;
            }

            let http_response = http_request_result.expect("cannot retrieve HTTP request result");

            is_ok &= match http_response.headers().get("Set-Cookie") {
                None => false,
                Some(value) => match value.to_str() {
                    Err(_) => false,
                    Ok(s) => s.contains("INGRESSCOOKIE_QOVERY=") && s.contains("Max-Age=85400"),
                },
            };
        }
    }

    is_ok
}

pub fn test_db(
    context: Context,
    logger: Box<dyn Logger>,
    mut environment: EnvironmentRequest,
    secrets: FuncTestsSecrets,
    version: &str,
    test_name: &str,
    db_kind: DatabaseKind,
    provider_kind: Kind,
    database_mode: DatabaseMode,
    is_public: bool,
) -> String {
    init();

    let span = span!(Level::INFO, "test", name = test_name);
    let _enter = span.enter();
    let context_for_delete = context.clone_not_same_execution_id();

    let app_id = generate_id();
    let database_username = "superuser".to_string();
    let database_password = generate_password(provider_kind.clone(), database_mode.clone());
    let db_kind_str = db_kind.name().to_string();
    let db_id = generate_id();
    let database_host = format!("{}-{}", db_id, db_kind_str.clone());
    let database_fqdn = format!(
        "{}.{}.{}",
        database_host,
        context.cluster_id(),
        secrets
            .clone()
            .DEFAULT_TEST_DOMAIN
            .expect("DEFAULT_TEST_DOMAIN is not set in secrets")
    );

    let db_infos = db_infos(
        db_kind.clone(),
        db_id.clone(),
        database_mode.clone(),
        database_username.clone(),
        database_password.clone(),
        if is_public {
            database_fqdn.clone()
        } else {
            database_host.clone()
        },
    );
    let database_port = db_infos.db_port.clone();
    let storage_size = 10;
    let db_disk_type = db_disk_type(provider_kind.clone(), database_mode.clone());
    let db_instance_type = db_instance_type(provider_kind.clone(), db_kind.clone(), database_mode.clone());
    let db = Database {
        kind: db_kind.clone(),
        action: Action::Create,
        id: db_id.clone(),
        name: db_id.clone(),
        version: version.to_string(),
        fqdn_id: database_host.clone(),
        fqdn: database_fqdn.clone(),
        port: database_port.clone(),
        username: database_username.clone(),
        password: database_password.clone(),
        total_cpus: "50m".to_string(),
        total_ram_in_mib: 256,
        disk_size_in_gib: storage_size.clone(),
        database_instance_type: db_instance_type.to_string(),
        database_disk_type: db_disk_type.to_string(),
        encrypt_disk: true,
        activate_high_availability: false,
        activate_backups: false,
        publicly_accessible: is_public.clone(),
        mode: database_mode.clone(),
    };

    environment.databases = vec![db.clone()];

    let app_name = format!("{}-app-{}", db_kind_str.clone(), generate_id());
    environment.applications = environment
        .applications
        .into_iter()
        .map(|mut app| {
            app.id = app_id.clone();
            app.name = app_id.clone();
            app.branch = app_name.clone();
            app.commit_id = db_infos.app_commit.clone();
            app.ports = vec![Port {
                id: "zdf7d6aad".to_string(),
                long_id: Default::default(),
                port: 1234,
                public_port: Some(1234),
                name: None,
                publicly_accessible: true,
                protocol: Protocol::HTTP,
            }];
            app.dockerfile_path = Some(format!("Dockerfile-{}", version));
            app.environment_vars = db_infos.app_env_vars.clone();
            app
        })
        .collect::<Vec<qovery_engine::io_models::Application>>();

    let mut environment_delete = environment.clone();
    environment_delete.action = Action::Delete;
    let ea = environment.clone();
    let ea_delete = environment_delete.clone();

    let (localisation, kubernetes_version) = match provider_kind {
        Kind::Aws => (AWS_TEST_REGION.to_string(), AWS_KUBERNETES_VERSION.to_string()),
        Kind::Do => (DO_TEST_REGION.to_string(), DO_KUBERNETES_VERSION.to_string()),
        Kind::Scw => (SCW_TEST_ZONE.to_string(), SCW_KUBERNETES_VERSION.to_string()),
    };

    let engine_config = match provider_kind {
        Kind::Aws => AWS::docker_cr_engine(
            &context,
            logger.clone(),
            localisation.as_str(),
<<<<<<< HEAD
            KKind::Eks,
=======
            KubernetesKind::Eks,
>>>>>>> 95f3f15f
            kubernetes_version.clone(),
            &ClusterDomain::Default,
            None,
        ),
        Kind::Do => DO::docker_cr_engine(
            &context,
            logger.clone(),
            localisation.as_str(),
<<<<<<< HEAD
            KKind::Doks,
=======
            KubernetesKind::Doks,
>>>>>>> 95f3f15f
            kubernetes_version.clone(),
            &ClusterDomain::Default,
            None,
        ),
        Kind::Scw => Scaleway::docker_cr_engine(
            &context,
            logger.clone(),
            localisation.as_str(),
<<<<<<< HEAD
            KKind::ScwKapsule,
=======
            KubernetesKind::ScwKapsule,
>>>>>>> 95f3f15f
            kubernetes_version.clone(),
            &ClusterDomain::Default,
            None,
        ),
    };

    let ret = environment.deploy_environment(&ea, logger.clone(), &engine_config);
    assert!(matches!(ret, TransactionResult::Ok));

    match database_mode.clone() {
        DatabaseMode::CONTAINER => {
            match get_pvc(context.clone(), provider_kind.clone(), environment.clone(), secrets.clone()) {
                Ok(pvc) => assert_eq!(
                    pvc.items.expect("No items in pvc")[0].spec.resources.requests.storage,
                    format!("{}Gi", storage_size)
                ),
                Err(_) => assert!(false),
            };

            match get_svc(context.clone(), provider_kind.clone(), environment.clone(), secrets.clone()) {
                Ok(svc) => assert_eq!(
                    svc.items
                        .expect("No items in svc")
                        .into_iter()
                        .filter(|svc| svc.metadata.name == database_host && &svc.spec.svc_type == "LoadBalancer")
                        .collect::<Vec<SVCItem>>()
                        .len(),
                    match is_public {
                        true => 1,
                        false => 0,
                    }
                ),
                Err(_) => assert!(false),
            };
        }
        DatabaseMode::MANAGED => {
            match get_svc(context, provider_kind.clone(), environment.clone(), secrets.clone()) {
                Ok(svc) => {
                    let service = svc
                        .items
                        .expect("No items in svc")
                        .into_iter()
                        .filter(|svc| svc.metadata.name == database_host && svc.spec.svc_type == "ExternalName")
                        .collect::<Vec<SVCItem>>();
                    let annotations = &service[0].metadata.annotations;
                    assert_eq!(service.len(), 1);
                    match is_public {
                        true => {
                            assert!(annotations.contains_key("external-dns.alpha.kubernetes.io/hostname"));
                            assert_eq!(annotations["external-dns.alpha.kubernetes.io/hostname"], database_fqdn);
                        }
                        false => assert!(!annotations.contains_key("external-dns.alpha.kubernetes.io/hostname")),
                    }
                }
                Err(_) => assert!(false),
            };
        }
    }

    let engine_config_for_delete = match provider_kind {
        Kind::Aws => AWS::docker_cr_engine(
            &context_for_delete,
            logger.clone(),
            localisation.as_str(),
<<<<<<< HEAD
            KKind::Eks,
=======
            KubernetesKind::Eks,
>>>>>>> 95f3f15f
            kubernetes_version,
            &ClusterDomain::Default,
            None,
        ),
        Kind::Do => DO::docker_cr_engine(
            &context_for_delete,
            logger.clone(),
            localisation.as_str(),
<<<<<<< HEAD
            KKind::Doks,
=======
            KubernetesKind::Doks,
>>>>>>> 95f3f15f
            kubernetes_version,
            &ClusterDomain::Default,
            None,
        ),
        Kind::Scw => Scaleway::docker_cr_engine(
            &context_for_delete,
            logger.clone(),
            localisation.as_str(),
<<<<<<< HEAD
            KKind::ScwKapsule,
=======
            KubernetesKind::ScwKapsule,
>>>>>>> 95f3f15f
            kubernetes_version,
            &ClusterDomain::Default,
            None,
        ),
    };

    let ret = environment_delete.delete_environment(&ea_delete, logger, &engine_config_for_delete);
    assert!(matches!(ret, TransactionResult::Ok));

    return test_name.to_string();
}

pub fn get_environment_test_kubernetes<'a>(
    context: &Context,
    cloud_provider: Arc<Box<dyn CloudProvider>>,
<<<<<<< HEAD
    kubernetes_kind: KKind,
=======
    kubernetes_kind: KubernetesKind,
    kubernetes_version: &str,
>>>>>>> 95f3f15f
    dns_provider: Arc<Box<dyn DnsProvider>>,
    logger: Box<dyn Logger>,
    localisation: &str,
    vpc_network_mode: Option<VpcQoveryNetworkMode>,
) -> Box<dyn Kubernetes> {
    let secrets = FuncTestsSecrets::new();

    let kubernetes: Box<dyn Kubernetes> = match kubernetes_kind {
<<<<<<< HEAD
        KKind::Eks => {
=======
        KubernetesKind::Eks => {
>>>>>>> 95f3f15f
            let region = AwsRegion::from_str(localisation).expect("AWS region not supported");
            let mut options = AWS::kubernetes_cluster_options(secrets, None);
            if vpc_network_mode.is_some() {
                options.vpc_qovery_network_mode = vpc_network_mode.expect("No vpc network mode");
            }

            Box::new(
                EKS::new(
                    context.clone(),
                    context.cluster_id(),
                    uuid::Uuid::new_v4(),
                    format!("qovery-{}", context.cluster_id()).as_str(),
                    kubernetes_version,
                    region.clone(),
                    region.get_zones_to_string(),
                    cloud_provider,
                    dns_provider,
                    options,
                    AWS::kubernetes_nodes(),
                    logger,
                )
                .unwrap(),
            )
        }
<<<<<<< HEAD
        KKind::Ec2 => {
=======
        KubernetesKind::Ec2 => {
>>>>>>> 95f3f15f
            let region = AwsRegion::from_str(localisation).expect("AWS region not supported");
            let mut options = AWS::kubernetes_cluster_options(secrets, None);
            if vpc_network_mode.is_some() {
                options.vpc_qovery_network_mode = vpc_network_mode.expect("No vpc network mode");
            }

            Box::new(
                EC2::new(
                    context.clone(),
                    context.cluster_id(),
                    uuid::Uuid::new_v4(),
                    format!("qovery-{}", context.cluster_id()).as_str(),
                    kubernetes_version,
                    region.clone(),
                    region.get_zones_to_string(),
                    cloud_provider,
                    dns_provider,
                    options,
                    logger,
                )
                .unwrap(),
            )
        }
<<<<<<< HEAD
        KKind::Doks => {
=======
        KubernetesKind::Doks => {
>>>>>>> 95f3f15f
            let region = DoRegion::from_str(localisation).expect("DO region not supported");
            Box::new(
                DOKS::new(
                    context.clone(),
                    context.cluster_id().to_string(),
                    uuid::Uuid::new_v4(),
                    format!("qovery-{}", context.cluster_id()),
                    DO_KUBERNETES_VERSION.to_string(),
                    region,
                    cloud_provider,
                    dns_provider,
                    DO::kubernetes_nodes(),
                    DO::kubernetes_cluster_options(secrets.clone(), Option::from(context.cluster_id().to_string())),
                    logger,
                )
                .unwrap(),
            )
        }
<<<<<<< HEAD
        KKind::ScwKapsule => {
=======
        KubernetesKind::ScwKapsule => {
>>>>>>> 95f3f15f
            let zone = ScwZone::from_str(localisation).expect("SCW zone not supported");
            Box::new(
                Kapsule::new(
                    context.clone(),
                    context.cluster_id().to_string(),
                    uuid::Uuid::new_v4(),
                    format!("qovery-{}", context.cluster_id()),
                    SCW_KUBERNETES_VERSION.to_string(),
                    zone,
                    cloud_provider,
                    dns_provider,
                    Scaleway::kubernetes_nodes(),
                    Scaleway::kubernetes_cluster_options(secrets, None),
                    logger,
                )
                .unwrap(),
            )
        }
    };

    return kubernetes;
}

pub fn get_cluster_test_kubernetes<'a>(
    secrets: FuncTestsSecrets,
    context: &Context,
    cluster_id: String,
    cluster_name: String,
    boot_version: String,
    localisation: &str,
    aws_zones: Option<Vec<AwsZones>>,
    cloud_provider: Arc<Box<dyn CloudProvider>>,
<<<<<<< HEAD
    kubernetes_provider: KKind,
=======
    kubernetes_provider: KubernetesKind,
>>>>>>> 95f3f15f
    dns_provider: Arc<Box<dyn DnsProvider>>,
    vpc_network_mode: Option<VpcQoveryNetworkMode>,
    logger: Box<dyn Logger>,
) -> Box<dyn Kubernetes + 'a> {
    let kubernetes: Box<dyn Kubernetes> = match kubernetes_provider {
<<<<<<< HEAD
        KKind::Eks => {
=======
        KubernetesKind::Eks => {
>>>>>>> 95f3f15f
            let mut options = AWS::kubernetes_cluster_options(secrets, None);
            let aws_region = AwsRegion::from_str(localisation).expect("expected correct AWS region");
            if vpc_network_mode.is_some() {
                options.vpc_qovery_network_mode = vpc_network_mode.expect("No vpc network mode");
            }
            let aws_zones = aws_zones.unwrap().into_iter().map(|zone| zone.to_string()).collect();

            Box::new(
                EKS::new(
                    context.clone(),
                    cluster_id.as_str(),
                    uuid::Uuid::new_v4(),
                    cluster_name.as_str(),
                    boot_version.as_str(),
                    aws_region.clone(),
                    aws_zones,
                    cloud_provider,
                    dns_provider,
                    options,
                    AWS::kubernetes_nodes(),
                    logger,
                )
                .unwrap(),
            )
        }
<<<<<<< HEAD
        KKind::Ec2 => {
=======
        KubernetesKind::Ec2 => {
>>>>>>> 95f3f15f
            let mut options = AWS::kubernetes_cluster_options(secrets, None);
            let aws_region = AwsRegion::from_str(localisation).expect("expected correct AWS region");
            if vpc_network_mode.is_some() {
                options.vpc_qovery_network_mode = vpc_network_mode.expect("No vpc network mode");
            }
            let aws_zones = aws_zones.unwrap().into_iter().map(|zone| zone.to_string()).collect();

            Box::new(
                EC2::new(
                    context.clone(),
                    cluster_id.as_str(),
                    uuid::Uuid::new_v4(),
                    cluster_name.as_str(),
                    boot_version.as_str(),
                    aws_region.clone(),
                    aws_zones,
                    cloud_provider,
                    dns_provider,
                    options,
                    logger,
                )
                .unwrap(),
            )
        }
<<<<<<< HEAD
        KKind::Doks => Box::new(
=======
        KubernetesKind::Doks => Box::new(
>>>>>>> 95f3f15f
            DOKS::new(
                context.clone(),
                cluster_id.clone(),
                uuid::Uuid::new_v4(),
                cluster_name.clone(),
                boot_version,
                DoRegion::from_str(localisation.clone()).expect("Unknown region set for DOKS"),
                cloud_provider,
                dns_provider,
                DO::kubernetes_nodes(),
                DO::kubernetes_cluster_options(secrets, Option::from(cluster_name)),
                logger,
            )
            .unwrap(),
        ),
<<<<<<< HEAD
        KKind::ScwKapsule => Box::new(
=======
        KubernetesKind::ScwKapsule => Box::new(
>>>>>>> 95f3f15f
            Kapsule::new(
                context.clone(),
                cluster_id.clone(),
                uuid::Uuid::new_v4(),
                cluster_name.clone(),
                boot_version,
                ScwZone::from_str(localisation.clone()).expect("Unknown zone set for Kapsule"),
                cloud_provider,
                dns_provider,
                Scaleway::kubernetes_nodes(),
                Scaleway::kubernetes_cluster_options(secrets, None),
                logger,
            )
            .unwrap(),
        ),
    };

    return kubernetes;
}

pub fn cluster_test(
    test_name: &str,
    provider_kind: Kind,
<<<<<<< HEAD
    kubernetes_kind: KKind,
=======
    kubernetes_kind: KubernetesKind,
>>>>>>> 95f3f15f
    context: Context,
    logger: Box<dyn Logger>,
    localisation: &str,
    aws_zones: Option<Vec<AwsZones>>,
    test_type: ClusterTestType,
    major_boot_version: u8,
    minor_boot_version: u8,
    cluster_domain: &ClusterDomain,
    vpc_network_mode: Option<VpcQoveryNetworkMode>,
    environment_to_deploy: Option<&EnvironmentRequest>,
) -> String {
    init();

    let span = span!(Level::INFO, "test", name = test_name);
    let _enter = span.enter();
    let boot_version = format!("{}.{}", major_boot_version, minor_boot_version.clone());

    let engine = match provider_kind {
        Kind::Aws => AWS::docker_cr_engine(
            &context,
            logger.clone(),
            localisation,
            kubernetes_kind,
            boot_version,
            cluster_domain,
            vpc_network_mode.clone(),
        ),
        Kind::Do => DO::docker_cr_engine(
            &context,
            logger.clone(),
            localisation,
            kubernetes_kind,
            boot_version,
            cluster_domain,
            vpc_network_mode.clone(),
        ),
        Kind::Scw => Scaleway::docker_cr_engine(
            &context,
            logger.clone(),
            localisation,
            kubernetes_kind,
            boot_version,
            cluster_domain,
            vpc_network_mode.clone(),
        ),
    };
    let mut deploy_tx = Transaction::new(&engine, logger.clone(), Box::new(|| false), Box::new(|_| {})).unwrap();
    let mut delete_tx = Transaction::new(&engine, logger.clone(), Box::new(|| false), Box::new(|_| {})).unwrap();

    let mut aws_zones_string: Vec<String> = Vec::with_capacity(3);
    if aws_zones.is_some() {
        for zone in aws_zones.clone().unwrap() {
            aws_zones_string.push(zone.to_string())
        }
    };

    // Deploy
    if let Err(err) = deploy_tx.create_kubernetes() {
        panic!("{:?}", err)
    }
    assert!(matches!(deploy_tx.commit(), TransactionResult::Ok));

    // Deploy env if any
    if let Some(env) = environment_to_deploy {
        let mut deploy_env_tx =
            Transaction::new(&engine, logger.clone(), Box::new(|| false), Box::new(|_| {})).unwrap();

        // Deploy env
        let env = env
            .to_environment_domain(
                &context,
                engine.cloud_provider(),
                engine.container_registry().registry_info(),
                logger.clone(),
            )
            .unwrap();
        let env = Rc::new(RefCell::new(env));
        if let Err(err) = deploy_env_tx.deploy_environment(&env) {
            panic!("{:?}", err)
        }

        assert!(matches!(deploy_env_tx.commit(), TransactionResult::Ok));
    }

    if let Err(err) = metrics_server_test(
        engine
            .kubernetes()
            .get_kubeconfig_file_path()
            .expect("Unable to get config file path"),
        engine.kubernetes().cloud_provider().credentials_environment_variables(),
    ) {
        panic!("{:?}", err)
    }

    match test_type {
        ClusterTestType::Classic => {}
        ClusterTestType::WithPause => {
            let mut pause_tx = Transaction::new(&engine, logger.clone(), Box::new(|| false), Box::new(|_| {})).unwrap();
            let mut resume_tx =
                Transaction::new(&engine, logger.clone(), Box::new(|| false), Box::new(|_| {})).unwrap();

            // Pause
            if let Err(err) = pause_tx.pause_kubernetes() {
                panic!("{:?}", err)
            }
            assert!(matches!(pause_tx.commit(), TransactionResult::Ok));

            // Resume
            if let Err(err) = resume_tx.create_kubernetes() {
                panic!("{:?}", err)
            }

            assert!(matches!(resume_tx.commit(), TransactionResult::Ok));

            if let Err(err) = metrics_server_test(
                engine
                    .kubernetes()
                    .get_kubeconfig_file_path()
                    .expect("Unable to get config file path"),
                engine.kubernetes().cloud_provider().credentials_environment_variables(),
            ) {
                panic!("{:?}", err)
            }
        }
        ClusterTestType::WithUpgrade => {
            let upgrade_to_version = format!("{}.{}", major_boot_version, minor_boot_version.clone() + 1);
            let engine = match provider_kind {
                Kind::Aws => AWS::docker_cr_engine(
                    &context,
                    logger.clone(),
                    localisation,
<<<<<<< HEAD
                    KKind::Eks,
=======
                    KubernetesKind::Eks,
>>>>>>> 95f3f15f
                    upgrade_to_version,
                    cluster_domain,
                    vpc_network_mode.clone(),
                ),
                Kind::Do => DO::docker_cr_engine(
                    &context,
                    logger.clone(),
                    localisation,
<<<<<<< HEAD
                    KKind::Doks,
=======
                    KubernetesKind::Doks,
>>>>>>> 95f3f15f
                    upgrade_to_version,
                    cluster_domain,
                    vpc_network_mode.clone(),
                ),
                Kind::Scw => Scaleway::docker_cr_engine(
                    &context,
                    logger.clone(),
                    localisation,
<<<<<<< HEAD
                    KKind::ScwKapsule,
=======
                    KubernetesKind::ScwKapsule,
>>>>>>> 95f3f15f
                    upgrade_to_version,
                    cluster_domain,
                    vpc_network_mode.clone(),
                ),
            };
            let mut upgrade_tx =
                Transaction::new(&engine, logger.clone(), Box::new(|| false), Box::new(|_| {})).unwrap();
            let mut delete_tx =
                Transaction::new(&engine, logger.clone(), Box::new(|| false), Box::new(|_| {})).unwrap();

            // Upgrade
            if let Err(err) = upgrade_tx.create_kubernetes() {
                panic!("{:?}", err)
            }
            assert!(matches!(upgrade_tx.commit(), TransactionResult::Ok));

            if let Err(err) = metrics_server_test(
                engine
                    .kubernetes()
                    .get_kubeconfig_file_path()
                    .expect("Unable to get config file path"),
                engine.kubernetes().cloud_provider().credentials_environment_variables(),
            ) {
                panic!("{:?}", err)
            }

            // Delete
            if let Err(err) = delete_tx.delete_kubernetes() {
                panic!("{:?}", err)
            }
            assert!(matches!(delete_tx.commit(), TransactionResult::Ok));

            return test_name.to_string();
        }
    }

    // Destroy env if any
    if let Some(env) = environment_to_deploy {
        let mut destroy_env_tx =
            Transaction::new(&engine, logger.clone(), Box::new(|| false), Box::new(|_| {})).unwrap();

        // Deploy env
        let env = env
            .to_environment_domain(
                &context,
                engine.cloud_provider(),
                engine.container_registry().registry_info(),
                logger.clone(),
            )
            .unwrap();
        let env = Rc::new(RefCell::new(env));
        if let Err(err) = destroy_env_tx.delete_environment(&env) {
            panic!("{:?}", err)
        }
        assert!(matches!(destroy_env_tx.commit(), TransactionResult::Ok));
    }

    // Delete
    if let Err(err) = delete_tx.delete_kubernetes() {
        panic!("{:?}", err)
    }
    assert!(matches!(delete_tx.commit(), TransactionResult::Ok));

    test_name.to_string()
}

pub fn metrics_server_test<P>(kubernetes_config: P, envs: Vec<(&str, &str)>) -> Result<(), CommandError>
where
    P: AsRef<Path>,
{
    let result = kubernetes_get_all_hpas(kubernetes_config, envs, None);

    match result {
        Ok(hpas) => {
            for hpa in hpas.items.expect("No hpa item").into_iter() {
                if !hpa
                    .metadata
                    .annotations
                    .expect("No hpa annotation.")
                    .conditions
                    .expect("No hpa condition.")
                    .contains("ValidMetricFound")
                {
                    return Err(CommandError::new_from_safe_message("Metrics server doesn't work".to_string()));
                }
            }
            Ok(())
        }
        Err(e) => Err(e),
    }
}<|MERGE_RESOLUTION|>--- conflicted
+++ resolved
@@ -13,7 +13,6 @@
 
 use crate::aws::{AWS_KUBERNETES_VERSION, AWS_TEST_REGION};
 use crate::digitalocean::{DO_KUBERNETES_VERSION, DO_TEST_REGION};
-use crate::edge_aws_rs::AWS_K3S_VERSION;
 use crate::scaleway::{SCW_KUBERNETES_VERSION, SCW_TEST_ZONE};
 use crate::utilities::{
     db_disk_type, db_infos, db_instance_type, generate_id, generate_password, get_pvc, get_svc, get_svc_name, init,
@@ -28,11 +27,7 @@
 use qovery_engine::cloud_provider::digitalocean::kubernetes::DOKS;
 use qovery_engine::cloud_provider::digitalocean::DO;
 use qovery_engine::cloud_provider::environment::Environment;
-<<<<<<< HEAD
-use qovery_engine::cloud_provider::kubernetes::Kind as KKind;
-=======
 use qovery_engine::cloud_provider::kubernetes::Kind as KubernetesKind;
->>>>>>> 95f3f15f
 use qovery_engine::cloud_provider::kubernetes::Kubernetes;
 use qovery_engine::cloud_provider::models::NodeGroups;
 use qovery_engine::cloud_provider::scaleway::kubernetes::Kapsule;
@@ -69,11 +64,7 @@
         context: &Context,
         logger: Box<dyn Logger>,
         localisation: &str,
-<<<<<<< HEAD
-        kubernetes_kind: KKind,
-=======
         kubernetes_kind: KubernetesKind,
->>>>>>> 95f3f15f
         kubernetes_version: String,
         cluster_domain: &ClusterDomain,
         vpc_network_mode: Option<VpcQoveryNetworkMode>,
@@ -1155,11 +1146,7 @@
             &context,
             logger.clone(),
             localisation.as_str(),
-<<<<<<< HEAD
-            KKind::Eks,
-=======
             KubernetesKind::Eks,
->>>>>>> 95f3f15f
             kubernetes_version.clone(),
             &ClusterDomain::Default,
             None,
@@ -1168,11 +1155,7 @@
             &context,
             logger.clone(),
             localisation.as_str(),
-<<<<<<< HEAD
-            KKind::Doks,
-=======
             KubernetesKind::Doks,
->>>>>>> 95f3f15f
             kubernetes_version.clone(),
             &ClusterDomain::Default,
             None,
@@ -1181,11 +1164,7 @@
             &context,
             logger.clone(),
             localisation.as_str(),
-<<<<<<< HEAD
-            KKind::ScwKapsule,
-=======
             KubernetesKind::ScwKapsule,
->>>>>>> 95f3f15f
             kubernetes_version.clone(),
             &ClusterDomain::Default,
             None,
@@ -1250,11 +1229,7 @@
             &context_for_delete,
             logger.clone(),
             localisation.as_str(),
-<<<<<<< HEAD
-            KKind::Eks,
-=======
             KubernetesKind::Eks,
->>>>>>> 95f3f15f
             kubernetes_version,
             &ClusterDomain::Default,
             None,
@@ -1263,11 +1238,7 @@
             &context_for_delete,
             logger.clone(),
             localisation.as_str(),
-<<<<<<< HEAD
-            KKind::Doks,
-=======
             KubernetesKind::Doks,
->>>>>>> 95f3f15f
             kubernetes_version,
             &ClusterDomain::Default,
             None,
@@ -1276,11 +1247,7 @@
             &context_for_delete,
             logger.clone(),
             localisation.as_str(),
-<<<<<<< HEAD
-            KKind::ScwKapsule,
-=======
             KubernetesKind::ScwKapsule,
->>>>>>> 95f3f15f
             kubernetes_version,
             &ClusterDomain::Default,
             None,
@@ -1296,12 +1263,8 @@
 pub fn get_environment_test_kubernetes<'a>(
     context: &Context,
     cloud_provider: Arc<Box<dyn CloudProvider>>,
-<<<<<<< HEAD
-    kubernetes_kind: KKind,
-=======
     kubernetes_kind: KubernetesKind,
     kubernetes_version: &str,
->>>>>>> 95f3f15f
     dns_provider: Arc<Box<dyn DnsProvider>>,
     logger: Box<dyn Logger>,
     localisation: &str,
@@ -1310,11 +1273,7 @@
     let secrets = FuncTestsSecrets::new();
 
     let kubernetes: Box<dyn Kubernetes> = match kubernetes_kind {
-<<<<<<< HEAD
-        KKind::Eks => {
-=======
         KubernetesKind::Eks => {
->>>>>>> 95f3f15f
             let region = AwsRegion::from_str(localisation).expect("AWS region not supported");
             let mut options = AWS::kubernetes_cluster_options(secrets, None);
             if vpc_network_mode.is_some() {
@@ -1339,11 +1298,7 @@
                 .unwrap(),
             )
         }
-<<<<<<< HEAD
-        KKind::Ec2 => {
-=======
         KubernetesKind::Ec2 => {
->>>>>>> 95f3f15f
             let region = AwsRegion::from_str(localisation).expect("AWS region not supported");
             let mut options = AWS::kubernetes_cluster_options(secrets, None);
             if vpc_network_mode.is_some() {
@@ -1367,11 +1322,7 @@
                 .unwrap(),
             )
         }
-<<<<<<< HEAD
-        KKind::Doks => {
-=======
         KubernetesKind::Doks => {
->>>>>>> 95f3f15f
             let region = DoRegion::from_str(localisation).expect("DO region not supported");
             Box::new(
                 DOKS::new(
@@ -1390,11 +1341,7 @@
                 .unwrap(),
             )
         }
-<<<<<<< HEAD
-        KKind::ScwKapsule => {
-=======
         KubernetesKind::ScwKapsule => {
->>>>>>> 95f3f15f
             let zone = ScwZone::from_str(localisation).expect("SCW zone not supported");
             Box::new(
                 Kapsule::new(
@@ -1427,21 +1374,13 @@
     localisation: &str,
     aws_zones: Option<Vec<AwsZones>>,
     cloud_provider: Arc<Box<dyn CloudProvider>>,
-<<<<<<< HEAD
-    kubernetes_provider: KKind,
-=======
     kubernetes_provider: KubernetesKind,
->>>>>>> 95f3f15f
     dns_provider: Arc<Box<dyn DnsProvider>>,
     vpc_network_mode: Option<VpcQoveryNetworkMode>,
     logger: Box<dyn Logger>,
 ) -> Box<dyn Kubernetes + 'a> {
     let kubernetes: Box<dyn Kubernetes> = match kubernetes_provider {
-<<<<<<< HEAD
-        KKind::Eks => {
-=======
         KubernetesKind::Eks => {
->>>>>>> 95f3f15f
             let mut options = AWS::kubernetes_cluster_options(secrets, None);
             let aws_region = AwsRegion::from_str(localisation).expect("expected correct AWS region");
             if vpc_network_mode.is_some() {
@@ -1467,11 +1406,7 @@
                 .unwrap(),
             )
         }
-<<<<<<< HEAD
-        KKind::Ec2 => {
-=======
         KubernetesKind::Ec2 => {
->>>>>>> 95f3f15f
             let mut options = AWS::kubernetes_cluster_options(secrets, None);
             let aws_region = AwsRegion::from_str(localisation).expect("expected correct AWS region");
             if vpc_network_mode.is_some() {
@@ -1496,11 +1431,7 @@
                 .unwrap(),
             )
         }
-<<<<<<< HEAD
-        KKind::Doks => Box::new(
-=======
         KubernetesKind::Doks => Box::new(
->>>>>>> 95f3f15f
             DOKS::new(
                 context.clone(),
                 cluster_id.clone(),
@@ -1516,11 +1447,7 @@
             )
             .unwrap(),
         ),
-<<<<<<< HEAD
-        KKind::ScwKapsule => Box::new(
-=======
         KubernetesKind::ScwKapsule => Box::new(
->>>>>>> 95f3f15f
             Kapsule::new(
                 context.clone(),
                 cluster_id.clone(),
@@ -1544,11 +1471,7 @@
 pub fn cluster_test(
     test_name: &str,
     provider_kind: Kind,
-<<<<<<< HEAD
-    kubernetes_kind: KKind,
-=======
     kubernetes_kind: KubernetesKind,
->>>>>>> 95f3f15f
     context: Context,
     logger: Box<dyn Logger>,
     localisation: &str,
@@ -1680,11 +1603,7 @@
                     &context,
                     logger.clone(),
                     localisation,
-<<<<<<< HEAD
-                    KKind::Eks,
-=======
                     KubernetesKind::Eks,
->>>>>>> 95f3f15f
                     upgrade_to_version,
                     cluster_domain,
                     vpc_network_mode.clone(),
@@ -1693,11 +1612,7 @@
                     &context,
                     logger.clone(),
                     localisation,
-<<<<<<< HEAD
-                    KKind::Doks,
-=======
                     KubernetesKind::Doks,
->>>>>>> 95f3f15f
                     upgrade_to_version,
                     cluster_domain,
                     vpc_network_mode.clone(),
@@ -1706,11 +1621,7 @@
                     &context,
                     logger.clone(),
                     localisation,
-<<<<<<< HEAD
-                    KKind::ScwKapsule,
-=======
                     KubernetesKind::ScwKapsule,
->>>>>>> 95f3f15f
                     upgrade_to_version,
                     cluster_domain,
                     vpc_network_mode.clone(),
