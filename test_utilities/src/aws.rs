extern crate serde;
extern crate serde_derive;

use const_format::formatcp;
use qovery_engine::cloud_provider::aws::kubernetes::{Options, VpcQoveryNetworkMode};
use qovery_engine::cloud_provider::aws::regions::AwsRegion;
use qovery_engine::cloud_provider::aws::AWS;
<<<<<<< HEAD
use qovery_engine::cloud_provider::kubernetes::Kind as KKind;
=======
use qovery_engine::cloud_provider::kubernetes::Kind as KubernetesKind;
>>>>>>> 95f3f15f
use qovery_engine::cloud_provider::models::NodeGroups;
use qovery_engine::cloud_provider::qovery::EngineLocation::ClientSide;
use qovery_engine::cloud_provider::{CloudProvider, TerraformStateCredentials};
use qovery_engine::container_registry::ecr::ECR;
use qovery_engine::dns_provider::DnsProvider;
use qovery_engine::engine::EngineConfig;
use qovery_engine::io_models::{Context, NoOpProgressListener};
use qovery_engine::logger::Logger;
use std::str::FromStr;
use std::sync::Arc;
use tracing::error;

use crate::cloudflare::dns_provider_cloudflare;
use crate::common::{get_environment_test_kubernetes, Cluster, ClusterDomain};
use crate::utilities::{build_platform_local_docker, FuncTestsSecrets};

pub const AWS_REGION_FOR_S3: AwsRegion = AwsRegion::EuWest3;
pub const AWS_TEST_REGION: AwsRegion = AwsRegion::EuWest3;
pub const AWS_KUBERNETES_MAJOR_VERSION: u8 = 1;
pub const AWS_KUBERNETES_MINOR_VERSION: u8 = 19;
pub const AWS_KUBERNETES_VERSION: &'static str =
    formatcp!("{}.{}", AWS_KUBERNETES_MAJOR_VERSION, AWS_KUBERNETES_MINOR_VERSION);
pub const AWS_DATABASE_INSTANCE_TYPE: &str = "db.t3.micro";
pub const AWS_DATABASE_DISK_TYPE: &str = "gp2";
pub const AWS_RESOURCE_TTL_IN_SECONDS: u32 = 7200;
pub const K3S_KUBERNETES_MAJOR_VERSION: u8 = 1;
pub const K3S_KUBERNETES_MINOR_VERSION: u8 = 20;

pub fn container_registry_ecr(context: &Context, logger: Box<dyn Logger>) -> ECR {
    let secrets = FuncTestsSecrets::new();
    if secrets.AWS_ACCESS_KEY_ID.is_none()
        || secrets.AWS_SECRET_ACCESS_KEY.is_none()
        || secrets.AWS_DEFAULT_REGION.is_none()
    {
        error!("Please check your Vault connectivity (token/address) or AWS_ACCESS_KEY_ID/AWS_SECRET_ACCESS_KEY/AWS_DEFAULT_REGION envrionment variables are set");
        std::process::exit(1)
    }

    ECR::new(
        context.clone(),
        "default-ecr-registry-Qovery Test",
        "ea59qe62xaw3wjai",
        secrets.AWS_ACCESS_KEY_ID.unwrap().as_str(),
        secrets.AWS_SECRET_ACCESS_KEY.unwrap().as_str(),
        secrets.AWS_DEFAULT_REGION.unwrap().as_str(),
        Arc::new(Box::new(NoOpProgressListener {})),
        logger,
    )
    .unwrap()
}

pub fn aws_default_engine_config(context: &Context, logger: Box<dyn Logger>) -> EngineConfig {
    AWS::docker_cr_engine(
        &context,
        logger,
        AWS_TEST_REGION.to_string().as_str(),
<<<<<<< HEAD
        KKind::Eks,
=======
        KubernetesKind::Eks,
>>>>>>> 95f3f15f
        AWS_KUBERNETES_VERSION.to_string(),
        &ClusterDomain::Default,
        None,
    )
}

impl Cluster<AWS, Options> for AWS {
    fn docker_cr_engine(
        context: &Context,
        logger: Box<dyn Logger>,
        localisation: &str,
<<<<<<< HEAD
        kubernetes_kind: KKind,
=======
        kubernetes_kind: KubernetesKind,
>>>>>>> 95f3f15f
        kubernetes_version: String,
        cluster_domain: &ClusterDomain,
        vpc_network_mode: Option<VpcQoveryNetworkMode>,
    ) -> EngineConfig {
        // use ECR
        let container_registry = Box::new(container_registry_ecr(context, logger.clone()));

        // use LocalDocker
        let build_platform = Box::new(build_platform_local_docker(context, logger.clone()));

        // use AWS
        let cloud_provider: Arc<Box<dyn CloudProvider>> = Arc::new(AWS::cloud_provider(context));
        let dns_provider: Arc<Box<dyn DnsProvider>> = Arc::new(dns_provider_cloudflare(context, cluster_domain));

        let kubernetes = get_environment_test_kubernetes(
<<<<<<< HEAD
            Aws,
            context,
            cloud_provider.clone(),
            kubernetes_kind,
=======
            context,
            cloud_provider.clone(),
            kubernetes_kind,
            kubernetes_version.as_str(),
>>>>>>> 95f3f15f
            dns_provider.clone(),
            logger.clone(),
            localisation,
            vpc_network_mode,
        );

        EngineConfig::new(
            context.clone(),
            build_platform,
            container_registry,
            cloud_provider,
            dns_provider,
            kubernetes,
        )
    }

    fn cloud_provider(context: &Context) -> Box<AWS> {
        let secrets = FuncTestsSecrets::new();
        let aws_region =
            AwsRegion::from_str(secrets.AWS_DEFAULT_REGION.unwrap().as_str()).expect("AWS region not supported");
        Box::new(AWS::new(
            context.clone(),
            "u8nb94c7fwxzr2jt",
            secrets
                .AWS_TEST_ORGANIZATION_ID
                .as_ref()
                .expect("AWS_TEST_ORGANIZATION_ID is not set")
                .as_str(),
            uuid::Uuid::new_v4(),
            "QoveryTest",
            secrets
                .AWS_ACCESS_KEY_ID
                .expect("AWS_ACCESS_KEY_ID is not set")
                .as_str(),
            secrets
                .AWS_SECRET_ACCESS_KEY
                .expect("AWS_SECRET_ACCESS_KEY is not set")
                .as_str(),
            aws_region.get_zones_to_string(),
            TerraformStateCredentials {
                access_key_id: secrets
                    .TERRAFORM_AWS_ACCESS_KEY_ID
                    .expect("TERRAFORM_AWS_ACCESS_KEY_ID is n ot set"),
                secret_access_key: secrets
                    .TERRAFORM_AWS_SECRET_ACCESS_KEY
                    .expect("TERRAFORM_AWS_SECRET_ACCESS_KEY is not set"),
                region: "eu-west-3".to_string(),
            },
        ))
    }

    fn kubernetes_nodes() -> Vec<NodeGroups> {
        vec![
            NodeGroups::new("groupeks0".to_string(), 5, 10, "t3a.large".to_string(), 100)
                .expect("Problem while setup EKS nodes"),
        ]
    }

    fn kubernetes_cluster_options(secrets: FuncTestsSecrets, _cluster_name: Option<String>) -> Options {
        Options {
            ec2_zone_a_subnet_blocks: vec!["10.0.0.0/20".to_string(), "10.0.16.0/20".to_string()],
            ec2_zone_b_subnet_blocks: vec!["10.0.32.0/20".to_string(), "10.0.48.0/20".to_string()],
            ec2_zone_c_subnet_blocks: vec!["10.0.64.0/20".to_string(), "10.0.80.0/20".to_string()],
            eks_zone_a_subnet_blocks: vec!["10.0.0.0/20".to_string(), "10.0.16.0/20".to_string()],
            eks_zone_b_subnet_blocks: vec!["10.0.32.0/20".to_string(), "10.0.48.0/20".to_string()],
            eks_zone_c_subnet_blocks: vec!["10.0.64.0/20".to_string(), "10.0.80.0/20".to_string()],
            rds_zone_a_subnet_blocks: vec![
                "10.0.214.0/23".to_string(),
                "10.0.216.0/23".to_string(),
                "10.0.218.0/23".to_string(),
                "10.0.220.0/23".to_string(),
                "10.0.222.0/23".to_string(),
                "10.0.224.0/23".to_string(),
            ],
            rds_zone_b_subnet_blocks: vec![
                "10.0.226.0/23".to_string(),
                "10.0.228.0/23".to_string(),
                "10.0.230.0/23".to_string(),
                "10.0.232.0/23".to_string(),
                "10.0.234.0/23".to_string(),
                "10.0.236.0/23".to_string(),
            ],
            rds_zone_c_subnet_blocks: vec![
                "10.0.238.0/23".to_string(),
                "10.0.240.0/23".to_string(),
                "10.0.242.0/23".to_string(),
                "10.0.244.0/23".to_string(),
                "10.0.246.0/23".to_string(),
                "10.0.248.0/23".to_string(),
            ],
            documentdb_zone_a_subnet_blocks: vec![
                "10.0.196.0/23".to_string(),
                "10.0.198.0/23".to_string(),
                "10.0.200.0/23".to_string(),
            ],
            documentdb_zone_b_subnet_blocks: vec![
                "10.0.202.0/23".to_string(),
                "10.0.204.0/23".to_string(),
                "10.0.206.0/23".to_string(),
            ],
            documentdb_zone_c_subnet_blocks: vec![
                "10.0.208.0/23".to_string(),
                "10.0.210.0/23".to_string(),
                "10.0.212.0/23".to_string(),
            ],
            elasticache_zone_a_subnet_blocks: vec!["10.0.172.0/23".to_string(), "10.0.174.0/23".to_string()],
            elasticache_zone_b_subnet_blocks: vec!["10.0.176.0/23".to_string(), "10.0.178.0/23".to_string()],
            elasticache_zone_c_subnet_blocks: vec!["10.0.180.0/23".to_string(), "10.0.182.0/23".to_string()],
            elasticsearch_zone_a_subnet_blocks: vec!["10.0.184.0/23".to_string(), "10.0.186.0/23".to_string()],
            elasticsearch_zone_b_subnet_blocks: vec!["10.0.188.0/23".to_string(), "10.0.190.0/23".to_string()],
            elasticsearch_zone_c_subnet_blocks: vec!["10.0.192.0/23".to_string(), "10.0.194.0/23".to_string()],
            vpc_qovery_network_mode: VpcQoveryNetworkMode::WithoutNatGateways,
            vpc_cidr_block: "10.0.0.0/16".to_string(),
            eks_cidr_subnet: "20".to_string(),
            ec2_cidr_subnet: "20".to_string(),
            vpc_custom_routing_table: vec![],
            eks_access_cidr_blocks: secrets
                .EKS_ACCESS_CIDR_BLOCKS
                .as_ref()
                .unwrap()
                .replace("\"", "")
                .replace("[", "")
                .replace("]", "")
                .split(",")
                .map(|c| c.to_string())
                .collect(),
            ec2_access_cidr_blocks: secrets
                .EKS_ACCESS_CIDR_BLOCKS // FIXME ? use an EC2_ACCESS_CIDR_BLOCKS?
                .unwrap()
                .replace("\"", "")
                .replace("[", "")
                .replace("]", "")
                .split(",")
                .map(|c| c.to_string())
                .collect(),
            rds_cidr_subnet: "23".to_string(),
            documentdb_cidr_subnet: "23".to_string(),
            elasticache_cidr_subnet: "23".to_string(),
            elasticsearch_cidr_subnet: "23".to_string(),
            qovery_api_url: secrets.QOVERY_API_URL.unwrap(),
            qovery_engine_location: ClientSide,
            engine_version_controller_token: secrets.QOVERY_ENGINE_CONTROLLER_TOKEN.unwrap(),
            agent_version_controller_token: secrets.QOVERY_AGENT_CONTROLLER_TOKEN.unwrap(),
            grafana_admin_user: "admin".to_string(),
            grafana_admin_password: "qovery".to_string(),
            discord_api_key: secrets.DISCORD_API_URL.unwrap(),
            qovery_nats_url: secrets.QOVERY_NATS_URL.unwrap(),
            qovery_ssh_key: secrets.QOVERY_SSH_USER.unwrap(),
            qovery_nats_user: secrets.QOVERY_NATS_USERNAME.unwrap(),
            qovery_nats_password: secrets.QOVERY_NATS_PASSWORD.unwrap(),
            tls_email_report: secrets.LETS_ENCRYPT_EMAIL_REPORT.unwrap(),
            qovery_grpc_url: secrets.QOVERY_GRPC_URL.unwrap(),
            qovery_cluster_secret_token: secrets.QOVERY_CLUSTER_SECRET_TOKEN.unwrap(),
        }
    }
}<|MERGE_RESOLUTION|>--- conflicted
+++ resolved
@@ -5,11 +5,7 @@
 use qovery_engine::cloud_provider::aws::kubernetes::{Options, VpcQoveryNetworkMode};
 use qovery_engine::cloud_provider::aws::regions::AwsRegion;
 use qovery_engine::cloud_provider::aws::AWS;
-<<<<<<< HEAD
-use qovery_engine::cloud_provider::kubernetes::Kind as KKind;
-=======
 use qovery_engine::cloud_provider::kubernetes::Kind as KubernetesKind;
->>>>>>> 95f3f15f
 use qovery_engine::cloud_provider::models::NodeGroups;
 use qovery_engine::cloud_provider::qovery::EngineLocation::ClientSide;
 use qovery_engine::cloud_provider::{CloudProvider, TerraformStateCredentials};
@@ -66,11 +62,7 @@
         &context,
         logger,
         AWS_TEST_REGION.to_string().as_str(),
-<<<<<<< HEAD
-        KKind::Eks,
-=======
         KubernetesKind::Eks,
->>>>>>> 95f3f15f
         AWS_KUBERNETES_VERSION.to_string(),
         &ClusterDomain::Default,
         None,
@@ -82,11 +74,7 @@
         context: &Context,
         logger: Box<dyn Logger>,
         localisation: &str,
-<<<<<<< HEAD
-        kubernetes_kind: KKind,
-=======
         kubernetes_kind: KubernetesKind,
->>>>>>> 95f3f15f
         kubernetes_version: String,
         cluster_domain: &ClusterDomain,
         vpc_network_mode: Option<VpcQoveryNetworkMode>,
@@ -102,17 +90,10 @@
         let dns_provider: Arc<Box<dyn DnsProvider>> = Arc::new(dns_provider_cloudflare(context, cluster_domain));
 
         let kubernetes = get_environment_test_kubernetes(
-<<<<<<< HEAD
-            Aws,
-            context,
-            cloud_provider.clone(),
-            kubernetes_kind,
-=======
             context,
             cloud_provider.clone(),
             kubernetes_kind,
             kubernetes_version.as_str(),
->>>>>>> 95f3f15f
             dns_provider.clone(),
             logger.clone(),
             localisation,
