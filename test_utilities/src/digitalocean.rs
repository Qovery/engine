use const_format::formatcp;
use qovery_engine::cloud_provider::aws::kubernetes::VpcQoveryNetworkMode;
use qovery_engine::cloud_provider::digitalocean::kubernetes::DoksOptions;
use qovery_engine::cloud_provider::digitalocean::network::vpc::VpcInitKind;
use qovery_engine::cloud_provider::digitalocean::DO;
<<<<<<< HEAD
use qovery_engine::cloud_provider::kubernetes::Kind as KKind;
=======
use qovery_engine::cloud_provider::kubernetes::Kind as KubernetesKind;
>>>>>>> 95f3f15f
use qovery_engine::cloud_provider::models::NodeGroups;
use qovery_engine::cloud_provider::{CloudProvider, TerraformStateCredentials};
use qovery_engine::container_registry::docr::DOCR;
use qovery_engine::engine::EngineConfig;
use qovery_engine::io_models::{Context, EnvironmentRequest, NoOpProgressListener};
use std::sync::Arc;

use crate::cloudflare::dns_provider_cloudflare;
use crate::common::{get_environment_test_kubernetes, Cluster, ClusterDomain};
use crate::utilities::{build_platform_local_docker, FuncTestsSecrets};
use qovery_engine::cloud_provider::kubernetes::Kind;
use qovery_engine::cloud_provider::qovery::EngineLocation;
use qovery_engine::dns_provider::DnsProvider;
use qovery_engine::errors::EngineError;
use qovery_engine::logger::Logger;
use qovery_engine::models::digital_ocean::DoRegion;

pub const DO_KUBERNETES_MAJOR_VERSION: u8 = 1;
pub const DO_KUBERNETES_MINOR_VERSION: u8 = 20;
pub const DO_KUBERNETES_VERSION: &'static str =
    formatcp!("{}.{}", DO_KUBERNETES_MAJOR_VERSION, DO_KUBERNETES_MINOR_VERSION);
pub const DOCR_ID: &str = "registry-the-one-and-unique";
pub const DO_TEST_REGION: DoRegion = DoRegion::Amsterdam3;
pub const DO_MANAGED_DATABASE_INSTANCE_TYPE: &str = "";
pub const DO_MANAGED_DATABASE_DISK_TYPE: &str = "";
pub const DO_SELF_HOSTED_DATABASE_INSTANCE_TYPE: &str = "";
pub const DO_SELF_HOSTED_DATABASE_DISK_TYPE: &str = "do-block-storage";

pub fn container_registry_digital_ocean(context: &Context) -> DOCR {
    let secrets = FuncTestsSecrets::new();
    DOCR::new(
        context.clone(),
        DOCR_ID,
        DOCR_ID,
        secrets.DIGITAL_OCEAN_TOKEN.unwrap().as_str(),
        Arc::new(Box::new(NoOpProgressListener {})),
    )
    .unwrap()
}

pub fn do_default_engine_config(context: &Context, logger: Box<dyn Logger>) -> EngineConfig {
    DO::docker_cr_engine(
        &context,
        logger,
        DO_TEST_REGION.to_string().as_str(),
<<<<<<< HEAD
        KKind::Doks,
=======
        KubernetesKind::Doks,
>>>>>>> 95f3f15f
        DO_KUBERNETES_VERSION.to_string(),
        &ClusterDomain::Default,
        None,
    )
}

impl Cluster<DO, DoksOptions> for DO {
    fn docker_cr_engine(
        context: &Context,
        logger: Box<dyn Logger>,
        localisation: &str,
<<<<<<< HEAD
        kubernetes_kind: KKind,
=======
        kubernetes_kind: KubernetesKind,
>>>>>>> 95f3f15f
        kubernetes_version: String,
        cluster_domain: &ClusterDomain,
        vpc_network_mode: Option<VpcQoveryNetworkMode>,
    ) -> EngineConfig {
        // use DigitalOcean Container Registry
        let container_registry = Box::new(container_registry_digital_ocean(context));
        // use LocalDocker
        let build_platform = Box::new(build_platform_local_docker(context, logger.clone()));

        // use Digital Ocean
        let cloud_provider: Arc<Box<dyn CloudProvider>> = Arc::new(Self::cloud_provider(context));
        let dns_provider: Arc<Box<dyn DnsProvider>> = Arc::new(dns_provider_cloudflare(context, cluster_domain));

        let k = get_environment_test_kubernetes(
            context,
            cloud_provider.clone(),
            kubernetes_kind,
<<<<<<< HEAD
=======
            kubernetes_version.as_str(),
>>>>>>> 95f3f15f
            dns_provider.clone(),
            logger.clone(),
            localisation,
            vpc_network_mode,
        );

        EngineConfig::new(
            context.clone(),
            build_platform,
            container_registry,
            cloud_provider,
            dns_provider,
            k,
        )
    }

    fn cloud_provider(context: &Context) -> Box<DO> {
        let secrets = FuncTestsSecrets::new();
        let cluster_id = secrets
            .DIGITAL_OCEAN_TEST_CLUSTER_ID
            .expect("DIGITAL_OCEAN_TEST_CLUSTER_ID is not set");
        Box::new(DO::new(
            context.clone(),
            cluster_id.clone().as_str(),
            secrets
                .DIGITAL_OCEAN_TEST_ORGANIZATION_ID
                .expect("DIGITAL_OCEAN_KUBE_TEST_ORGANIZATION_ID is not set")
                .as_str(),
            uuid::Uuid::new_v4(),
            secrets
                .DIGITAL_OCEAN_TOKEN
                .expect("DIGITAL_OCEAN_TOKEN is not set")
                .as_str(),
            secrets
                .DIGITAL_OCEAN_SPACES_ACCESS_ID
                .expect("DIGITAL_OCEAN_SPACES_ACCESS_ID is not set")
                .as_str(),
            secrets
                .DIGITAL_OCEAN_SPACES_SECRET_ID
                .expect("DIGITAL_OCEAN_SPACES_SECRET_ID is not set")
                .as_str(),
            format!("qovery-{}", cluster_id).as_str(),
            TerraformStateCredentials {
                access_key_id: secrets
                    .TERRAFORM_AWS_ACCESS_KEY_ID
                    .expect("TERRAFORM_AWS_ACCESS_KEY_ID is not set"),
                secret_access_key: secrets
                    .TERRAFORM_AWS_SECRET_ACCESS_KEY
                    .expect("TERRAFORM_AWS_SECRET_ACCESS_KEY is not set"),
                region: secrets.TERRAFORM_AWS_REGION.expect("TERRAFORM_AWS_REGION is not set"),
            },
        ))
    }

    fn kubernetes_nodes() -> Vec<NodeGroups> {
        vec![
            NodeGroups::new("groupdoks0".to_string(), 5, 10, "s-4vcpu-8gb".to_string(), 0)
                .expect("Problem while setup DOKS nodes"),
        ]
    }

    fn kubernetes_cluster_options(secrets: FuncTestsSecrets, cluster_name: Option<String>) -> DoksOptions {
        DoksOptions {
            vpc_cidr_block: "should-not-bet-set".to_string(), // vpc_cidr_set to autodetect will fil this empty string
            vpc_cidr_set: VpcInitKind::Autodetect,
            vpc_name: cluster_name.unwrap(),
            qovery_api_url: secrets.QOVERY_API_URL.unwrap(),
            qovery_grpc_url: secrets.QOVERY_GRPC_URL.unwrap(),
            qovery_cluster_secret_token: secrets.QOVERY_CLUSTER_SECRET_TOKEN.unwrap(),
            qovery_engine_location: EngineLocation::ClientSide,
            engine_version_controller_token: secrets.QOVERY_ENGINE_CONTROLLER_TOKEN.unwrap(),
            agent_version_controller_token: secrets.QOVERY_AGENT_CONTROLLER_TOKEN.unwrap(),
            grafana_admin_user: "admin".to_string(),
            grafana_admin_password: "qovery".to_string(),
            discord_api_key: secrets.DISCORD_API_URL.unwrap(),
            qovery_nats_url: secrets.QOVERY_NATS_URL.unwrap(),
            qovery_nats_user: secrets.QOVERY_NATS_USERNAME.unwrap(),
            qovery_nats_password: secrets.QOVERY_NATS_PASSWORD.unwrap(),
            qovery_ssh_key: secrets.QOVERY_SSH_USER.unwrap(),
            tls_email_report: secrets.LETS_ENCRYPT_EMAIL_REPORT.unwrap(),
        }
    }
}

pub fn clean_environments(
    context: &Context,
    _environments: Vec<EnvironmentRequest>,
    secrets: FuncTestsSecrets,
    _region: DoRegion,
) -> Result<(), EngineError> {
    let _do_cr = DOCR::new(
        context.clone(),
        "test",
        "test",
        secrets
            .DIGITAL_OCEAN_TOKEN
            .as_ref()
            .expect("DIGITAL_OCEAN_TOKEN is not set in secrets"),
        Arc::new(Box::new(NoOpProgressListener {})),
    );

    // FIXME: re-enable it, or let pleco do its job ?
    /*
    // delete images created in registry
    let registry_url = do_cr.login()?;
    for env in environments.iter() {
        for image in env
            .applications
            .iter()
            .map(|a| a.to_image(&registry_url))
            .collect::<Vec<Image>>()
        {
            //if let Err(e) = do_cr.delete_registry(&image.name) {
            //    return Err(e);
            //}
        }
    }
     */

    Ok(())
}<|MERGE_RESOLUTION|>--- conflicted
+++ resolved
@@ -3,11 +3,7 @@
 use qovery_engine::cloud_provider::digitalocean::kubernetes::DoksOptions;
 use qovery_engine::cloud_provider::digitalocean::network::vpc::VpcInitKind;
 use qovery_engine::cloud_provider::digitalocean::DO;
-<<<<<<< HEAD
-use qovery_engine::cloud_provider::kubernetes::Kind as KKind;
-=======
 use qovery_engine::cloud_provider::kubernetes::Kind as KubernetesKind;
->>>>>>> 95f3f15f
 use qovery_engine::cloud_provider::models::NodeGroups;
 use qovery_engine::cloud_provider::{CloudProvider, TerraformStateCredentials};
 use qovery_engine::container_registry::docr::DOCR;
@@ -18,7 +14,6 @@
 use crate::cloudflare::dns_provider_cloudflare;
 use crate::common::{get_environment_test_kubernetes, Cluster, ClusterDomain};
 use crate::utilities::{build_platform_local_docker, FuncTestsSecrets};
-use qovery_engine::cloud_provider::kubernetes::Kind;
 use qovery_engine::cloud_provider::qovery::EngineLocation;
 use qovery_engine::dns_provider::DnsProvider;
 use qovery_engine::errors::EngineError;
@@ -53,11 +48,7 @@
         &context,
         logger,
         DO_TEST_REGION.to_string().as_str(),
-<<<<<<< HEAD
-        KKind::Doks,
-=======
         KubernetesKind::Doks,
->>>>>>> 95f3f15f
         DO_KUBERNETES_VERSION.to_string(),
         &ClusterDomain::Default,
         None,
@@ -69,11 +60,7 @@
         context: &Context,
         logger: Box<dyn Logger>,
         localisation: &str,
-<<<<<<< HEAD
-        kubernetes_kind: KKind,
-=======
         kubernetes_kind: KubernetesKind,
->>>>>>> 95f3f15f
         kubernetes_version: String,
         cluster_domain: &ClusterDomain,
         vpc_network_mode: Option<VpcQoveryNetworkMode>,
@@ -91,10 +78,7 @@
             context,
             cloud_provider.clone(),
             kubernetes_kind,
-<<<<<<< HEAD
-=======
             kubernetes_version.as_str(),
->>>>>>> 95f3f15f
             dns_provider.clone(),
             logger.clone(),
             localisation,
