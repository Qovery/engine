--- conflicted
+++ resolved
@@ -1,30 +1,4 @@
 use std::sync::Arc;
-<<<<<<< HEAD
-
-use const_format::formatcp;
-use tracing::error;
-
-use qovery_engine::build_platform::Build;
-use qovery_engine::cloud_provider::aws::kubernetes::VpcQoveryNetworkMode;
-use qovery_engine::cloud_provider::kubernetes::Kind;
-use qovery_engine::cloud_provider::kubernetes::Kind as KKind;
-use qovery_engine::cloud_provider::models::NodeGroups;
-use qovery_engine::cloud_provider::qovery::EngineLocation;
-use qovery_engine::cloud_provider::scaleway::kubernetes::KapsuleOptions;
-use qovery_engine::cloud_provider::scaleway::Scaleway;
-use qovery_engine::cloud_provider::Kind::Scw;
-use qovery_engine::cloud_provider::{CloudProvider, TerraformStateCredentials};
-use qovery_engine::container_registry::errors::ContainerRegistryError;
-use qovery_engine::container_registry::scaleway_container_registry::ScalewayCR;
-use qovery_engine::container_registry::ContainerRegistry;
-use qovery_engine::dns_provider::DnsProvider;
-use qovery_engine::engine::EngineConfig;
-use qovery_engine::io_models::{Context, EnvironmentRequest, NoOpProgressListener};
-use qovery_engine::logger::Logger;
-use qovery_engine::models::scaleway::ScwZone;
-use qovery_engine::object_storage::scaleway_object_storage::{BucketDeleteStrategy, ScalewayOS};
-
-=======
 
 use const_format::formatcp;
 use tracing::error;
@@ -47,7 +21,6 @@
 use qovery_engine::models::scaleway::ScwZone;
 use qovery_engine::object_storage::scaleway_object_storage::{BucketDeleteStrategy, ScalewayOS};
 
->>>>>>> 95f3f15f
 use crate::cloudflare::dns_provider_cloudflare;
 use crate::common::{get_environment_test_kubernetes, Cluster, ClusterDomain};
 use crate::utilities::{build_platform_local_docker, generate_id, FuncTestsSecrets};
@@ -97,11 +70,7 @@
         &context,
         logger,
         SCW_TEST_ZONE.to_string().as_str(),
-<<<<<<< HEAD
-        KKind::ScwKapsule,
-=======
         KubernetesKind::ScwKapsule,
->>>>>>> 95f3f15f
         SCW_KUBERNETES_VERSION.to_string(),
         &ClusterDomain::Default,
         None,
@@ -113,11 +82,7 @@
         context: &Context,
         logger: Box<dyn Logger>,
         localisation: &str,
-<<<<<<< HEAD
-        kubernetes_kind: KKind,
-=======
         kubernetes_kind: KubernetesKind,
->>>>>>> 95f3f15f
         kubernetes_version: String,
         cluster_domain: &ClusterDomain,
         vpc_network_mode: Option<VpcQoveryNetworkMode>,
@@ -135,12 +100,8 @@
         let cluster = get_environment_test_kubernetes(
             context,
             cloud_provider.clone(),
-<<<<<<< HEAD
-            Kind::ScwKapsule,
-=======
             kubernetes_kind.clone(),
             kubernetes_version.as_str(),
->>>>>>> 95f3f15f
             dns_provider.clone(),
             logger.clone(),
             localisation,
