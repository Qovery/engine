provider "aws" {
  alias = "tfstates"
  access_key = "{{ aws_access_key_tfstates_account }}"
  secret_key = "{{ aws_secret_key_tfstates_account }}"
  region = "{{ aws_region_tfstates_account }}"
}

terraform {
  required_providers {
    scaleway = {
      source = "scaleway/scaleway"
      version = "~> 2.1.0"
    }
    aws = {
      source = "hashicorp/aws"
      version = "~> 3.36.0"
    }
    local = {
      source = "hashicorp/local"
      version = "~> 1.4"
    }
    time = {
      source  = "hashicorp/time"
      version = "~> 0.3"
    }
    vault = {
      source = "hashicorp/vault"
      version = "~> 2.18.0"
    }
  }
  required_version = ">= 0.13"
}


provider "scaleway" {
  access_key      = var.scaleway_access_key
  secret_key      = var.scaleway_secret_key
<<<<<<< HEAD
  project_id	  = var.scaleway_project_id
  zone            = var.scaleway_default_zone
=======
  project_id	  = var.scaleway_default_project_id
  zone            = var.zone
>>>>>>> 0f3a52f3
  region          = var.region
}

provider "vault" {
  {% if vault_auth_method == "app_role" and not test_cluster %}
  auth_login {
    path = "auth/approle/login"

    parameters = {
      role_id   = "{{ vault_role_id }}"
      secret_id = "{{ vault_secret_id }}"
    }
  }
  {% endif %}
}<|MERGE_RESOLUTION|>--- conflicted
+++ resolved
@@ -35,13 +35,8 @@
 provider "scaleway" {
   access_key      = var.scaleway_access_key
   secret_key      = var.scaleway_secret_key
-<<<<<<< HEAD
-  project_id	  = var.scaleway_project_id
-  zone            = var.scaleway_default_zone
-=======
-  project_id	  = var.scaleway_default_project_id
+  project_id	    = var.scaleway_project_id
   zone            = var.zone
->>>>>>> 0f3a52f3
   region          = var.region
 }
 
