--- conflicted
+++ resolved
@@ -13,11 +13,7 @@
   template:
     metadata:
       annotations:
-<<<<<<< HEAD
         checksum/config: {{ include (print $.Template.BasePath "/secret.yaml") . | sha256sum }}
-=======
-        checksum/config: {{ include (print $.Template.BasePath "/secrets.yaml") . | sha256sum }}
->>>>>>> e71bf0b4
       {{- with .Values.podAnnotations }}
       {{- toYaml . | nindent 8 }}
       {{- end }}
