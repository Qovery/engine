--- conflicted
+++ resolved
@@ -3,12 +3,7 @@
 image:
   repository: qoveryrd/pleco
   pullPolicy: IfNotPresent
-<<<<<<< HEAD
   plecoImageTag: "0.7.12"
-=======
-  plecoImageTag: "0.7.10"
->>>>>>> aeea87f2
-
 environmentVariables:
   LOG_LEVEL: "info"
   # AWS_ACCESS_KEY_ID: ""
