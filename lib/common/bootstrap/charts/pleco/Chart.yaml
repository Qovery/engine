--- conflicted
+++ resolved
@@ -1,17 +1,9 @@
 apiVersion: v2
-<<<<<<< HEAD
 appVersion: 0.7.12
-=======
-appVersion: 0.7.10
->>>>>>> aeea87f2
 description: Automatically removes Cloud managed services and Kubernetes resources
   based on tags with TTL
 home: https://github.com/Qovery/pleco
 icon: https://github.com/Qovery/pleco/raw/main/assets/pleco_logo.png
 name: pleco
 type: application
-<<<<<<< HEAD
-version: 0.7.12
-=======
-version: 0.7.10
->>>>>>> aeea87f2
+version: 0.7.12